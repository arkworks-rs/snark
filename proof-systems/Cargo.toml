[package]
name = "proof-systems"
version = "0.1.0"
authors = [
    "Sean Bowe",
    "Alessandro Chiesa",
    "Matthew Green",
    "Ian Miers",
    "Pratyush Mishra",
    "Howard Wu",
    "Daniele Di Benedetto <daniele@horizenlabs.io>",
    "Marcelo Kaihara <marcelo@horizenlabs.io>",
    "Ulrich Haboeck <ulrich@horizenlabs.io>"
]
description = "A library of zk proof systems"
include = ["Cargo.toml", "src", "README.md", "LICENSE-APACHE", "LICENSE-MIT"]
license = "MIT/Apache-2.0"
edition = "2018"

################################# Dependencies ################################

[dependencies]
<<<<<<< HEAD
algebra = { git = "https://github.com/HorizenOfficial/ginger-lib", branch = "darlin", features = [ "parallel" ] }
algebra-utils = { git = "https://github.com/HorizenOfficial/ginger-lib", branch = "darlin", features = [ "parallel", "fft" ] }
r1cs-core = { git = "https://github.com/HorizenOfficial/ginger-lib", branch = "darlin" }
=======
algebra = { path = "../algebra", features = [ "parallel", "fft" ] }
r1cs-core = { path = "../r1cs/core" }
>>>>>>> 8d6e111a
bench-utils = { path = "../bench-utils" }

marlin = { git = "https://github.com/HorizenLabs/marlin", branch = "mods_for_darlin", optional = true }
poly-commit = { git = "https://github.com/HorizenLabs/poly-commit", branch = "mods_for_darlin", optional = true }

r1cs-std = { path = "../r1cs/gadgets/std", optional = true }

rand = { version = "0.7" }
rayon = { version = "1" }
smallvec = { version = "0.6" }
byteorder = { version = "1" }
digest = { version = "0.8", optional = true }
serde = { version = "1.0.117", features = ["derive"]}
derivative = { version = "1", optional = true }

[dev-dependencies]
csv = { version = "1" }
criterion = "0.3"
rand_xorshift = { version = "0.2" }
blake2 = { version = "0.8", default-features = false }

<<<<<<< HEAD
algebra = { git = "https://github.com/HorizenOfficial/ginger-lib", branch = "darlin", features = ["full"] }
algebra-utils = { git = "https://github.com/HorizenOfficial/ginger-lib", branch = "darlin", features = [ "parallel", "fft", "bn_382", "tweedle", "bls12_381", "jubjub", "mnt4_753", "mnt6_753"] }
=======
algebra = { path = "../algebra", features = ["parallel", "fft", "full"] }
>>>>>>> 8d6e111a
r1cs-crypto = { path = "../r1cs/gadgets/crypto", features = ["nizk"] }

[features]
print-trace = [ "bench-utils/print-trace" ]
groth16 = []
gm17 = []
darlin = ["marlin", "poly-commit", "digest", "derivative", "r1cs-std"]
llvm_asm = ["algebra/llvm_asm"]

[[example]]
name = "groth16"
path = "src/groth16/examples/snark-scalability/groth16.rs"
required-features = ["groth16", "algebra/bls12_377"]

[[example]]
name = "groth16-recursive"
path = "src/groth16/examples/recursive-snark/groth16.rs"
required-features = ["groth16", "r1cs-std/mnt4_753", "r1cs-std/mnt6_753"]

[[example]]
name = "gm17"
path = "src/gm17/examples/snark-scalability/gm17.rs"
required-features = ["gm17", "algebra/bls12_377"]

[[example]]
name = "gm17-recursive"
path = "src/gm17/examples/recursive-snark/gm17.rs"
required-features = ["gm17", "r1cs-std/mnt4_753", "r1cs-std/mnt6_753" ]

[[bench]]
name = "gro16_bench"
path = "src/groth16/benches/gro16_bench.rs"
harness = false
required-features = ["groth16", "algebra/bn_382"]

[[bench]]
name = "bn382_gro16_test_circuits"
path = "src/groth16/benches/bn382_gro16_test_circuits.rs"
harness = false
required-features = ["groth16", "algebra/bn_382"]

[[bench]]
name = "darlin_batch_verification_bench"
path = "src/darlin/benches/batch_verification.rs"
harness = false
required-features = [
    "darlin", "llvm_asm", "algebra/tweedle",
]

[[bench]]
name = "darlin_accumulate_verify_bench"
path = "src/darlin/benches/accumulate_verify.rs"
harness = false
required-features = [
    "darlin", "llvm_asm", "algebra/tweedle",
]<|MERGE_RESOLUTION|>--- conflicted
+++ resolved
@@ -20,14 +20,8 @@
 ################################# Dependencies ################################
 
 [dependencies]
-<<<<<<< HEAD
-algebra = { git = "https://github.com/HorizenOfficial/ginger-lib", branch = "darlin", features = [ "parallel" ] }
-algebra-utils = { git = "https://github.com/HorizenOfficial/ginger-lib", branch = "darlin", features = [ "parallel", "fft" ] }
-r1cs-core = { git = "https://github.com/HorizenOfficial/ginger-lib", branch = "darlin" }
-=======
 algebra = { path = "../algebra", features = [ "parallel", "fft" ] }
 r1cs-core = { path = "../r1cs/core" }
->>>>>>> 8d6e111a
 bench-utils = { path = "../bench-utils" }
 
 marlin = { git = "https://github.com/HorizenLabs/marlin", branch = "mods_for_darlin", optional = true }
@@ -49,12 +43,7 @@
 rand_xorshift = { version = "0.2" }
 blake2 = { version = "0.8", default-features = false }
 
-<<<<<<< HEAD
-algebra = { git = "https://github.com/HorizenOfficial/ginger-lib", branch = "darlin", features = ["full"] }
-algebra-utils = { git = "https://github.com/HorizenOfficial/ginger-lib", branch = "darlin", features = [ "parallel", "fft", "bn_382", "tweedle", "bls12_381", "jubjub", "mnt4_753", "mnt6_753"] }
-=======
 algebra = { path = "../algebra", features = ["parallel", "fft", "full"] }
->>>>>>> 8d6e111a
 r1cs-crypto = { path = "../r1cs/gadgets/crypto", features = ["nizk"] }
 
 [features]
