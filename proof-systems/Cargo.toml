--- conflicted
+++ resolved
@@ -20,14 +20,8 @@
 ################################# Dependencies ################################
 
 [dependencies]
-<<<<<<< HEAD
-algebra = { git = "https://github.com/HorizenOfficial/ginger-lib", branch = "import_canonical_serialize_deserialize", features = [ "parallel" ] }
-algebra-utils = { git = "https://github.com/HorizenOfficial/ginger-lib", branch = "import_canonical_serialize_deserialize", features = [ "parallel", "fft" ] }
+algebra = { git = "https://github.com/HorizenOfficial/ginger-lib", branch = "import_canonical_serialize_deserialize", features = [ "parallel", "fft"] }
 r1cs-core = { git = "https://github.com/HorizenOfficial/ginger-lib", branch = "import_canonical_serialize_deserialize" }
-=======
-algebra = { git = "https://github.com/HorizenOfficial/ginger-lib", branch = "darlin", features = [ "parallel", "fft" ] }
-r1cs-core = { git = "https://github.com/HorizenOfficial/ginger-lib", branch = "darlin" }
->>>>>>> 44073a6b
 bench-utils = { path = "../bench-utils" }
 
 marlin = { git = "https://github.com/HorizenLabs/marlin", branch = "darlin_serializations", optional = true }
@@ -49,12 +43,7 @@
 rand_xorshift = { version = "0.2" }
 blake2 = { version = "0.8", default-features = false }
 
-<<<<<<< HEAD
-algebra = { git = "https://github.com/HorizenOfficial/ginger-lib", branch = "import_canonical_serialize_deserialize", features = ["full"] }
-algebra-utils = { git = "https://github.com/HorizenOfficial/ginger-lib", branch = "import_canonical_serialize_deserialize", features = [ "parallel", "fft", "bn_382", "tweedle", "bls12_381", "jubjub", "mnt4_753", "mnt6_753"] }
-=======
-algebra = { git = "https://github.com/HorizenOfficial/ginger-lib", branch = "darlin", features = ["parallel", "fft", "full"] }
->>>>>>> 44073a6b
+algebra = { git = "https://github.com/HorizenOfficial/ginger-lib", branch = "import_canonical_serialize_deserialize", features = ["full", "parallel", "fft"] }
 r1cs-crypto = { path = "../r1cs/gadgets/crypto", features = ["nizk"] }
 
 [features]
