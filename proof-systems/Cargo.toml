[package]
name = "proof-systems"
version = "0.1.0"
authors = [
    "Sean Bowe",
    "Alessandro Chiesa",
    "Matthew Green",
    "Ian Miers",
    "Pratyush Mishra",
    "Howard Wu",
    "Daniele Di Benedetto <daniele@horizenlabs.io>",
    "Marcelo Kaihara <marcelo@horizenlabs.io>",
    "Ulrich Haboeck <ulrich@horizenlabs.io>"
]
description = "A library of zk proof systems"
include = ["Cargo.toml", "src", "README.md", "LICENSE-APACHE", "LICENSE-MIT"]
license = "MIT/Apache-2.0"
edition = "2018"

################################# Dependencies ################################

[dependencies]
<<<<<<< HEAD
algebra = { git = "https://github.com/HorizenOfficial/ginger-lib", branch = "nonnative", features = [ "parallel" ] }
algebra-utils = { path = "../algebra-utils", features = [ "parallel", "fft" ] }
r1cs-core = { path = "../r1cs/core" }
=======
algebra = { git = "https://github.com/HorizenOfficial/ginger-lib", branch = "development_tmp", features = [ "parallel", "fft"] }
r1cs-core = { git = "https://github.com/HorizenOfficial/ginger-lib", branch = "development_tmp" }
>>>>>>> 3939cfd1
bench-utils = { path = "../bench-utils" }

marlin = { git = "https://github.com/HorizenLabs/marlin", branch = "dev", optional = true }
poly-commit = { git = "https://github.com/HorizenLabs/poly-commit", branch = "dev", optional = true }

r1cs-std = { path = "../r1cs/gadgets/std", optional = true }

rand = { version = "0.7" }
rayon = { version = "1" }
smallvec = { version = "0.6" }
byteorder = { version = "1" }
digest = { version = "0.8", optional = true }
serde = { version = "1.0.117", features = ["derive"]}
derivative = { version = "2.2.0", optional = true }

[dev-dependencies]
csv = { version = "1" }
criterion = "0.3"
rand_xorshift = { version = "0.2" }
blake2 = { version = "0.8", default-features = false }

<<<<<<< HEAD
algebra = { git = "https://github.com/HorizenOfficial/ginger-lib", branch = "nonnative", features = ["bn_382", "tweedle", "bls12_381", "jubjub", "mnt4_753", "mnt6_753"] }
algebra-utils = { path = "../algebra-utils", features = [ "parallel", "fft", "bn_382", "tweedle", "bls12_381", "jubjub", "mnt4_753", "mnt6_753"] }
=======
algebra = { git = "https://github.com/HorizenOfficial/ginger-lib", branch = "development_tmp", features = ["full", "parallel", "fft"] }
>>>>>>> 3939cfd1
r1cs-crypto = { path = "../r1cs/gadgets/crypto", features = ["nizk"] }

[features]
print-trace = [ "bench-utils/print-trace" ]
groth16 = []
gm17 = []
darlin = ["marlin", "poly-commit", "digest", "derivative", "r1cs-std"]
llvm_asm = ["algebra/llvm_asm"]

[[example]]
name = "groth16"
path = "src/groth16/examples/snark-scalability/groth16.rs"
required-features = ["groth16", "algebra/bls12_377"]

[[example]]
name = "groth16-recursive"
path = "src/groth16/examples/recursive-snark/groth16.rs"
required-features = ["groth16", "r1cs-std/mnt4_753", "r1cs-std/mnt6_753"]

[[example]]
name = "gm17"
path = "src/gm17/examples/snark-scalability/gm17.rs"
required-features = ["gm17", "algebra/bls12_377"]

[[example]]
name = "gm17-recursive"
path = "src/gm17/examples/recursive-snark/gm17.rs"
required-features = ["gm17", "r1cs-std/mnt4_753", "r1cs-std/mnt6_753" ]

[[bench]]
name = "gro16_bench"
path = "src/groth16/benches/gro16_bench.rs"
harness = false
required-features = ["groth16", "algebra/bn_382", "r1cs-std"]

[[bench]]
name = "bn382_gro16_test_circuits"
path = "src/groth16/benches/bn382_gro16_test_circuits.rs"
harness = false
required-features = ["groth16", "algebra/bn_382", "r1cs-std"]

[[bench]]
name = "darlin_batch_verification_bench"
path = "src/darlin/benches/batch_verification.rs"
harness = false
required-features = [
    "darlin", "llvm_asm", "algebra/tweedle",
]

[[bench]]
name = "darlin_accumulate_verify_bench"
path = "src/darlin/benches/accumulate_verify.rs"
harness = false
required-features = [
    "darlin", "llvm_asm", "algebra/tweedle",
]<|MERGE_RESOLUTION|>--- conflicted
+++ resolved
@@ -20,14 +20,8 @@
 ################################# Dependencies ################################
 
 [dependencies]
-<<<<<<< HEAD
-algebra = { git = "https://github.com/HorizenOfficial/ginger-lib", branch = "nonnative", features = [ "parallel" ] }
-algebra-utils = { path = "../algebra-utils", features = [ "parallel", "fft" ] }
-r1cs-core = { path = "../r1cs/core" }
-=======
 algebra = { git = "https://github.com/HorizenOfficial/ginger-lib", branch = "development_tmp", features = [ "parallel", "fft"] }
 r1cs-core = { git = "https://github.com/HorizenOfficial/ginger-lib", branch = "development_tmp" }
->>>>>>> 3939cfd1
 bench-utils = { path = "../bench-utils" }
 
 marlin = { git = "https://github.com/HorizenLabs/marlin", branch = "dev", optional = true }
@@ -49,12 +43,7 @@
 rand_xorshift = { version = "0.2" }
 blake2 = { version = "0.8", default-features = false }
 
-<<<<<<< HEAD
-algebra = { git = "https://github.com/HorizenOfficial/ginger-lib", branch = "nonnative", features = ["bn_382", "tweedle", "bls12_381", "jubjub", "mnt4_753", "mnt6_753"] }
-algebra-utils = { path = "../algebra-utils", features = [ "parallel", "fft", "bn_382", "tweedle", "bls12_381", "jubjub", "mnt4_753", "mnt6_753"] }
-=======
 algebra = { git = "https://github.com/HorizenOfficial/ginger-lib", branch = "development_tmp", features = ["full", "parallel", "fft"] }
->>>>>>> 3939cfd1
 r1cs-crypto = { path = "../r1cs/gadgets/crypto", features = ["nizk"] }
 
 [features]
