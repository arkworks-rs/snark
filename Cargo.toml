[workspace]

members = [
<<<<<<< HEAD
    "algebra"
  , "ff-fft"
  , "r1cs-core"
  , "r1cs-std"
  , "groth16"
  , "gm17"
  , "crypto-primitives"
  , "dpc"
  , "bench-utils"
  , "snarky-bn382"
  , "groupmap"]
=======
    "algebra-core",
    "algebra",
    "algebra-benches",
    "bench-utils",
    "cp-benches",
    "crypto-primitives",
    "dpc",
    "ff-fft",
    "ff-fft-benches",
    "gm17",
    "groth16",
    "r1cs-core",
    "r1cs-std",
    "algebra-core/algebra-core-derive",
]
>>>>>>> 51b7b302

[profile.release]
opt-level = 3
lto = "thin"
incremental = true

[profile.bench]
opt-level = 3
debug = false
rpath = false
lto = "thin"
incremental = true
debug-assertions = false

[profile.dev]
opt-level = 0

[profile.test]
opt-level = 3
lto = "thin"
incremental = true
debug-assertions = true
debug = true<|MERGE_RESOLUTION|>--- conflicted
+++ resolved
@@ -1,19 +1,6 @@
 [workspace]
 
 members = [
-<<<<<<< HEAD
-    "algebra"
-  , "ff-fft"
-  , "r1cs-core"
-  , "r1cs-std"
-  , "groth16"
-  , "gm17"
-  , "crypto-primitives"
-  , "dpc"
-  , "bench-utils"
-  , "snarky-bn382"
-  , "groupmap"]
-=======
     "algebra-core",
     "algebra",
     "algebra-benches",
@@ -28,8 +15,9 @@
     "r1cs-core",
     "r1cs-std",
     "algebra-core/algebra-core-derive",
+    "snarky-bn382",
+    "groupmap",
 ]
->>>>>>> 51b7b302
 
 [profile.release]
 opt-level = 3
