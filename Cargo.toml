--- conflicted
+++ resolved
@@ -25,13 +25,10 @@
 
 [profile.dev]
 opt-level = 3
-<<<<<<< HEAD
-=======
 lto = "thin"
 incremental = true
 debug-assertions = true
 debug = true
->>>>>>> a113f85b
 
 [profile.test]
 opt-level = 3
