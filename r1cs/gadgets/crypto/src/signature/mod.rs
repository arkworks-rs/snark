--- conflicted
+++ resolved
@@ -50,8 +50,8 @@
     fn enforce_signature_verification<CS: ConstraintSystem<ConstraintF>>(
         cs: CS,
         public_key: &Self::PublicKeyGadget,
-        signature: &Self::SignatureGadget,
-        message: &[Self::DataGadget],
+        signature:  &Self::SignatureGadget,
+        message:    Self::DataGadget,
     ) -> Result<(), SynthesisError> {
         Self::conditionally_enforce_signature_verification(cs, public_key, signature, message, &Boolean::Constant(true))
     }
@@ -62,11 +62,7 @@
         cs: CS,
         public_key: &Self::PublicKeyGadget,
         signature:  &Self::SignatureGadget,
-<<<<<<< HEAD
-        message:    &[Self::DataGadget],
+        message:    Self::DataGadget,
         should_enforce: &Boolean,
-=======
-        message:    Self::DataGadget,
->>>>>>> bab3ed81
     ) -> Result<(), SynthesisError>;
 }