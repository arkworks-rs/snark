--- conflicted
+++ resolved
@@ -31,19 +31,12 @@
     type SignatureGadget: AllocGadget<S::Signature, ConstraintF> +
                           ConstantGadget<S::Signature, ConstraintF> +
                           EqGadget<ConstraintF> +
-<<<<<<< HEAD
-                          ToConstraintFieldGadget<ConstraintF>;
-    type PublicKeyGadget: AllocGadget<S::PublicKey, ConstraintF> +
-                          ConstantGadget<S::PublicKey, ConstraintF> +
-                          EqGadget<ConstraintF> +
-                          ToConstraintFieldGadget<ConstraintF>;
-=======
                           ToConstraintFieldGadget<ConstraintF, FieldGadget = Self::DataGadget>;
+
     type PublicKeyGadget: AllocGadget<S::PublicKey, ConstraintF> +
                           ConstantGadget<S::PublicKey, ConstraintF> +
                           EqGadget<ConstraintF> +
                           ToConstraintFieldGadget<ConstraintF, FieldGadget = Self::DataGadget>;
->>>>>>> 521f1f1a
 
     /// Enforce `signature` verification with `public_key` on `message`, returning a Boolean
     /// enforced to be `true` if signature verification is successful, and `false` otherwise.
