use algebra::{PrimeField, ProjectiveCurve, Group};
use r1cs_std::{
    fields::fp::FpGadget,
    alloc::AllocGadget,
    groups::GroupGadget,
    eq::EqGadget,
    to_field_gadget_vec::ToConstraintFieldGadget,
    bits::ToBytesGadget,
};

use primitives::{
    vrf::ecvrf::{FieldBasedEcVrfProof, FieldBasedEcVrf},
    crh::{FixedLengthCRH, FieldBasedHash},
    compute_truncation_size,
};

use crate::{
    vrf::FieldBasedVrfGadget,
    crh::{FixedLengthCRHGadget, FieldBasedHashGadget},
};
use r1cs_core::{ConstraintSystem, SynthesisError, ToConstraintField};
use std::{
    marker::PhantomData,
    borrow::Borrow,
};
use rand::rngs::OsRng;
use primitives::vrf::ecvrf::FieldBasedEcVrfPk;
use r1cs_std::bits::boolean::Boolean;

#[derive(Derivative)]
#[derivative(
Debug(bound = "ConstraintF: PrimeField, G: Group, GG: GroupGadget<G, ConstraintF>"),
Clone(bound = "ConstraintF: PrimeField, G: Group, GG: GroupGadget<G, ConstraintF>"),
PartialEq(bound = "ConstraintF: PrimeField, G: Group, GG: GroupGadget<G, ConstraintF>"),
Eq(bound = "ConstraintF: PrimeField, G: Group, GG: GroupGadget<G, ConstraintF>")
)]
pub struct FieldBasedEcVrfProofGadget<ConstraintF, G, GG>
where
    ConstraintF: PrimeField,
    G:           Group,
    GG:          GroupGadget<G, ConstraintF>,
{
    pub gamma:   GG,
    pub c:       FpGadget<ConstraintF>,
    pub s:       FpGadget<ConstraintF>,
    _field:      PhantomData<ConstraintF>,
    _group:      PhantomData<G>,
}

impl<ConstraintF, G, GG> FieldBasedEcVrfProofGadget<ConstraintF, G, GG>
    where
        ConstraintF: PrimeField,
        G:           ProjectiveCurve,
        GG:          GroupGadget<G, ConstraintF>,
{
    fn alloc_internal<FN, T, CS: ConstraintSystem<ConstraintF>>(
        mut cs: CS,
        f: FN,
        gamma_on_curve: bool,
        gamma_prime_order: bool,
    ) -> Result<Self, SynthesisError>
        where
            FN: FnOnce() -> Result<T, SynthesisError>,
            T: Borrow<FieldBasedEcVrfProof<ConstraintF, G>>,
    {
        let (gamma, c, s) = match f() {
            Ok(proof) => {
                let proof = *proof.borrow();
                (Ok(proof.gamma), Ok(proof.c), Ok(proof.s))
            },
            _ => (
                Err(SynthesisError::AssignmentMissing),
                Err(SynthesisError::AssignmentMissing),
                Err(SynthesisError::AssignmentMissing),
            ),
        };

        let gamma = match (gamma_on_curve, gamma_prime_order) {
            (false, false) => GG::alloc_without_check(cs.ns(|| "alloc gamma unchecked"), || gamma)?,
            (true, false) => {
                GG::alloc(cs.ns(|| "alloc gamma"), || gamma )
                    .and_then(|gamma_g| {
                        gamma_g
                            .is_zero(cs.ns(|| "is gamma zero"))?
                            .enforce_equal(
                                cs.ns(|| "gamma must not be zero"),
                                &Boolean::constant(false),
                            )?;
                        Ok(gamma_g)
                    })?
            },
            (true, true) => {
                GG::alloc_checked(cs.ns(|| "alloc gamma checked"), || gamma )
                    .and_then(|gamma_g| {
                        gamma_g
                            .is_zero(cs.ns(|| "is gamma zero"))?
                            .enforce_equal(
                                cs.ns(|| "gamma must not be zero"),
                                &Boolean::constant(false),
                            )?;
                        Ok(gamma_g)
                    })?
            },
            _ => unreachable!()
        };
        let c = FpGadget::<ConstraintF>::alloc(cs.ns(|| "alloc c"), || c)?;
        let s = FpGadget::<ConstraintF>::alloc(cs.ns(|| "alloc s"), || s)?;
        Ok(Self{gamma, c, s, _field: PhantomData, _group: PhantomData})
    }

}

impl<ConstraintF, G, GG> AllocGadget<FieldBasedEcVrfProof<ConstraintF, G>, ConstraintF>
for FieldBasedEcVrfProofGadget<ConstraintF, G, GG>
    where
        ConstraintF: PrimeField,
        G:           ProjectiveCurve,
        GG:          GroupGadget<G, ConstraintF>,
{
    fn alloc_without_check<FN, T, CS: ConstraintSystem<ConstraintF>>(cs: CS, f: FN) -> Result<Self, SynthesisError>
        where
            FN: FnOnce() -> Result<T, SynthesisError>,
            T: Borrow<FieldBasedEcVrfProof<ConstraintF, G>>,
    {
        Self::alloc_internal(cs, f, false, false)
    }

    fn alloc<FN, T, CS: ConstraintSystem<ConstraintF>>(cs: CS, f: FN) -> Result<Self, SynthesisError>
        where
            FN: FnOnce() -> Result<T, SynthesisError>,
            T: Borrow<FieldBasedEcVrfProof<ConstraintF, G>>,
    {
        Self::alloc_internal(cs, f, true, false)
    }

    fn alloc_checked<FN, T, CS: ConstraintSystem<ConstraintF>>(cs: CS, f: FN) -> Result<Self, SynthesisError>
        where
            FN: FnOnce() -> Result<T, SynthesisError>,
            T: Borrow<FieldBasedEcVrfProof<ConstraintF, G>>,
    {
        Self::alloc_internal(cs, f, true, true)
    }

    fn alloc_input<FN, T, CS: ConstraintSystem<ConstraintF>>(mut cs: CS, f: FN) -> Result<Self, SynthesisError>
        where
            FN: FnOnce() -> Result<T, SynthesisError>,
            T: Borrow<FieldBasedEcVrfProof<ConstraintF, G>>,
    {
        let (gamma, c, s) = match f() {
            Ok(proof) => {
                let proof = *proof.borrow();
                (Ok(proof.gamma), Ok(proof.c), Ok(proof.s))
            },
            _ => (
                Err(SynthesisError::AssignmentMissing),
                Err(SynthesisError::AssignmentMissing),
                Err(SynthesisError::AssignmentMissing),
            ),
        };

        let gamma = GG::alloc_input(cs.ns(|| "alloc gamma"), || gamma)?;
        let c = FpGadget::<ConstraintF>::alloc_input(cs.ns(|| "alloc c"), || c)?;
        let s = FpGadget::<ConstraintF>::alloc_input(cs.ns(|| "alloc s"), || s)?;
        Ok(Self{gamma, c, s, _field: PhantomData, _group: PhantomData})
    }
}


pub struct FieldBasedEcVrfPkGadget<
    ConstraintF: PrimeField,
    G: Group,
    GG: GroupGadget<G, ConstraintF>,
>
{
    pub pk: GG,
    _field: PhantomData<ConstraintF>,
    _group: PhantomData<G>,
}

impl<ConstraintF, G, GG> AllocGadget<FieldBasedEcVrfPk<G>, ConstraintF>
for FieldBasedEcVrfPkGadget<ConstraintF, G, GG>
    where
        ConstraintF: PrimeField,
        G: Group,
        GG: GroupGadget<G, ConstraintF>,
{
    fn alloc<F, T, CS: ConstraintSystem<ConstraintF>>(mut cs: CS, f: F) -> Result<Self, SynthesisError> where
        F: FnOnce() -> Result<T, SynthesisError>,
        T: Borrow<FieldBasedEcVrfPk<G>>
    {
        let pk = GG::alloc(cs.ns(|| "alloc pk"), || f().map(|pk| pk.borrow().0))
            .and_then(|pk_g|{
                pk_g
                    .is_zero(cs.ns(|| "is pk zero"))?
                    .enforce_equal(
                        cs.ns(|| "pk must not be zero"),
                        &Boolean::constant(false),
                    )?;
                Ok(pk_g)
        })?;
        Ok( Self{ pk, _field: PhantomData, _group: PhantomData } )
    }

    fn alloc_without_check<F, T, CS: ConstraintSystem<ConstraintF>>(mut cs: CS, f: F) -> Result<Self, SynthesisError> where
        F: FnOnce() -> Result<T, SynthesisError>,
        T: Borrow<FieldBasedEcVrfPk<G>>,
    {
        let pk = GG::alloc_without_check(cs.ns(|| "alloc pk"), || f().map(|pk| pk.borrow().0))?;
        Ok( Self{ pk, _field: PhantomData, _group: PhantomData } )
    }

    fn alloc_checked<F, T, CS: ConstraintSystem<ConstraintF>>(mut cs: CS, f: F) -> Result<Self, SynthesisError> where
        F: FnOnce() -> Result<T, SynthesisError>,
        T: Borrow<FieldBasedEcVrfPk<G>>,
    {
        let pk = GG::alloc_checked(cs.ns(|| "alloc pk checked"), || f().map(|pk| pk.borrow().0))
            .and_then(|pk_g|{
                pk_g
                    .is_zero(cs.ns(|| "is pk zero"))?
                    .enforce_equal(
                        cs.ns(|| "pk must not be zero"),
                        &Boolean::constant(false),
                    )?;
                Ok(pk_g)
            })?;
        Ok( Self{ pk, _field: PhantomData, _group: PhantomData } )
    }

    fn alloc_input<F, T, CS: ConstraintSystem<ConstraintF>>(mut cs: CS, f: F) -> Result<Self, SynthesisError> where
        F: FnOnce() -> Result<T, SynthesisError>,
        T: Borrow<FieldBasedEcVrfPk<G>>
    {
        let pk = GG::alloc_input(cs.ns(|| "alloc pk"), || f().map(|pk| pk.borrow().0))?;
        Ok( Self{ pk, _field: PhantomData, _group: PhantomData } )
    }
}

pub struct FieldBasedEcVrfProofVerificationGadget<
    ConstraintF: PrimeField,
    G:  ProjectiveCurve,
    GG: GroupGadget<G, ConstraintF>,
    FH:  FieldBasedHash<Data = ConstraintF>,
    FHG: FieldBasedHashGadget<FH, ConstraintF>,
    GH:  FixedLengthCRH<Output = G>,
    GHG: FixedLengthCRHGadget<GH, ConstraintF, OutputGadget = GG>,
>
where
{
    _field:               PhantomData<ConstraintF>,
    _group:               PhantomData<G>,
    _group_gadget:        PhantomData<GG>,
    _field_hash:          PhantomData<FH>,
    _field_hash_gadget:   PhantomData<FHG>,
    _group_hash:          PhantomData<GH>,
    _group_hash_gadget:   PhantomData<GHG>,
}

// This implementation supports both complete and incomplete (safe) point addition.
// Assumes provided key material to be already checked.
//
// In case of incomplete point addition, with negligible probability, the
// proof creation might fail at first attempt and must be re-run (in order to sample
// fresh randomnesses).
// Furthermore, two exceptional cases (gamma, c, s) have to be treated outside the circuit:
// - if c * pk = s * G, i.e. when u is trivial (therefore leaking the sk), OR
// - if c * gamma = s * mh, i.e. when v is trivial (therefore also leaking the sk), THEN
// the circuit is not satisfiable.
impl<ConstraintF, G, GG, FH, FHG, GH, GHG> FieldBasedVrfGadget<FieldBasedEcVrf<ConstraintF, G, FH, GH>, ConstraintF>
for FieldBasedEcVrfProofVerificationGadget<ConstraintF, G, GG, FH, FHG, GH, GHG>
    where
        ConstraintF: PrimeField,
        G:           ProjectiveCurve + ToConstraintField<ConstraintF>,
        GG:          GroupGadget<G, ConstraintF, Value = G> + ToConstraintFieldGadget<ConstraintF, FieldGadget = FHG::DataGadget>,
        FH:          FieldBasedHash<Data = ConstraintF>,
        FHG:         FieldBasedHashGadget<FH, ConstraintF, DataGadget = FpGadget<ConstraintF>>,
        GH:          FixedLengthCRH<Output = G>,
        GHG:         FixedLengthCRHGadget<GH, ConstraintF, OutputGadget = GG>,
{
    type DataGadget = FpGadget<ConstraintF>;
    type ProofGadget = FieldBasedEcVrfProofGadget<ConstraintF, G, GG>;
    type PublicKeyGadget = FieldBasedEcVrfPkGadget<ConstraintF, G, GG>;
    type GHParametersGadget = GHG::ParametersGadget;

    fn enforce_proof_to_hash_verification<CS: ConstraintSystem<ConstraintF>>(
        mut cs:            CS,
        group_hash_params: &Self::GHParametersGadget,
        public_key:        &Self::PublicKeyGadget,
        proof:             &Self::ProofGadget,
        message:           Self::DataGadget
    ) -> Result<Self::DataGadget, SynthesisError> {

        //Check mh = hash_to_curve(message)
        let message_bytes = message.to_bytes_strict(
            cs.ns(|| "message_to_bytes_restricted"),
        )?;

        let message_on_curve = GHG::check_evaluation_gadget(
            cs.ns(|| "check message_on_curve"),
            group_hash_params,
            message_bytes.as_slice()
        )?;

        //Serialize c and s

        let c_bits = {

            //Serialize e taking into account the length restriction
            let to_skip = compute_truncation_size(
                ConstraintF::size_in_bits() as i32,
                G::ScalarField::size_in_bits() as i32,
            );

            let c_bits = proof.c
                .to_bits_with_length_restriction(cs.ns(|| "c_to_bits"), to_skip)?;

            debug_assert!(c_bits.len()  == ConstraintF::size_in_bits() - to_skip);
            c_bits
        };

        let mut s_bits = {

            //Serialize s taking into account the length restriction

            //Before computing the number of bits to truncate from s, we first have to normalize
            //it, i.e. considering its number of bits equals to G::ScalarField::MODULUS_BITS;
            let moduli_diff = ConstraintF::size_in_bits() as i32 - G::ScalarField::size_in_bits() as i32;
            let to_skip_init = (if moduli_diff > 0 {moduli_diff} else {0}) as usize;

            //Now we can compare the two moduli and decide the bits to truncate
            let to_skip = to_skip_init + compute_truncation_size(
                G::ScalarField::size_in_bits() as i32,
                ConstraintF::size_in_bits() as i32,
            );

            let s_bits = proof.s
                .to_bits_with_length_restriction(cs.ns(|| "s_to_bits"), to_skip as usize)?;

            debug_assert!(s_bits.len() == G::ScalarField::size_in_bits() + to_skip_init - to_skip);
            s_bits
        };
        s_bits.reverse();

        //Hardcode g
        let g = GG::from_value(
            cs.ns(|| "hardcode generator"),
            &G::prime_subgroup_generator()
        );

        // Random shift to avoid exceptional cases if add is incomplete.
        // With overwhelming probability the circuit will be satisfiable,
        // otherwise the prover can sample another shift by re-running
        // the proof creation.
        let shift = GG::alloc(cs.ns(|| "alloc random shift"), || {
            let mut rng = OsRng::default();
            Ok(loop {
                let r = G::rand(&mut rng);
                if !r.is_zero() { break(r) }
            })
        })?;

        //Check u = g^s - pk^c
        let u =
        {
            let neg_c_times_pk = public_key.pk
                .mul_bits(cs.ns(|| "pk * c + shift"), &shift, c_bits.as_slice().iter().rev())?
                .negate(cs.ns(|| "- (c * pk + shift)"))?;
            GG::mul_bits_fixed_base(&g.get_constant(),
                                    cs.ns(|| "(s * G + shift)"),
                                    &shift,
                                    s_bits.as_slice())?
            // If add is incomplete, and s * G - c * pk = 0, the circuit of the add won't be satisfiable
            .add(cs.ns(|| "(s * G) - (c * pk)"), &neg_c_times_pk)?
        };

        //Check v = mh^s - gamma^c
        let v =
        {
            let neg_c_times_gamma = proof.gamma
                .mul_bits(cs.ns(|| "c * gamma + shift"), &shift, c_bits.as_slice().iter().rev())?
                .negate(cs.ns(|| "- (c * gamma + shift)"))?;
            message_on_curve
                .mul_bits(cs.ns(|| "(s * mh + shift)"), &shift, s_bits.as_slice().iter())?
                // If add is incomplete, and s * mh - c * gamma = 0, the circuit of the add won't be satisfiable
                .add(cs.ns(|| "(s * mh) - (c * gamma"), &neg_c_times_gamma)?
        };

        // Check c' = H(m||pk.x||u.x||v.x)
        // Best constraints-efficiency is achieved when m is one field element
        // (or an odd number of field elements).
        let mut hash_input = Vec::new();
<<<<<<< HEAD
        hash_input.extend_from_slice(message);
        hash_input.push(public_key.pk.to_field_gadget_elements(cs.ns(|| "pk to fes")).unwrap()[0].clone());
        hash_input.push(u.to_field_gadget_elements(cs.ns(|| "u to fes")).unwrap()[0].clone());
        hash_input.push(v.to_field_gadget_elements(cs.ns(|| "v to fes")).unwrap()[0].clone());
=======
        hash_input.push(message.clone());
        hash_input.push(public_key.pk.to_field_gadget_elements().unwrap()[0].clone());
        hash_input.push(u.to_field_gadget_elements().unwrap()[0].clone());
        hash_input.push(v.to_field_gadget_elements().unwrap()[0].clone());
>>>>>>> bab3ed81

        let c_prime = FHG::enforce_hash_constant_length(
            cs.ns(|| "check c_prime"),
            hash_input.as_slice(),
        )?;

        //Enforce c = c'
        proof.c.enforce_equal(cs.ns(|| "check c == c'"), &c_prime)?;

        //Check and return VRF output
        hash_input = Vec::new();
<<<<<<< HEAD
        hash_input.extend_from_slice(message);
        hash_input.extend_from_slice(proof.gamma.to_field_gadget_elements(cs.ns(|| "gamma to fes")).unwrap().as_slice());
=======
        hash_input.push(message);
        hash_input.extend_from_slice(proof.gamma.to_field_gadget_elements().unwrap().as_slice());
>>>>>>> bab3ed81

        let vrf_output = FHG::enforce_hash_constant_length(
            cs.ns(|| "check vrf_output"),
            hash_input.as_slice(),
        )?;

        Ok(vrf_output)
    }
}

#[cfg(test)]
mod test {
    use algebra::curves::{
        mnt4753::G1Projective as MNT4G1Projective,
        mnt6753::G1Projective as MNT6G1Projective,
    };
    use algebra::fields::{
        mnt4753::Fr as MNT4Fr,
        mnt6753::Fr as MNT6Fr,
    };
    use primitives::{
        vrf::{
          FieldBasedVrf,
          ecvrf::{FieldBasedEcVrf, FieldBasedEcVrfProof},
        },
        crh::{
            MNT4PoseidonHash, MNT6PoseidonHash,
            bowe_hopwood::{BoweHopwoodPedersenCRH, BoweHopwoodPedersenParameters},
            pedersen::PedersenWindow,
            FixedLengthCRH,
        },
    };
    use crate::{
        vrf::{
            FieldBasedVrfGadget,
            ecvrf::FieldBasedEcVrfProofVerificationGadget,
        },
        crh::{
            MNT4PoseidonHashGadget, MNT6PoseidonHashGadget,
            bowe_hopwood::BoweHopwoodPedersenCRHGadget,
        }
    };

    use r1cs_core::ConstraintSystem;
    use r1cs_std::alloc::AllocGadget;
    use r1cs_std::instantiated::{
        mnt4_753::G1Gadget as MNT4G1Gadget,
        mnt6_753::G1Gadget as MNT6G1Gadget,
    };
    use r1cs_std::test_constraint_system::TestConstraintSystem;

    use rand::{Rng, thread_rng};
    use primitives::vrf::ecvrf::FieldBasedEcVrfPk;

    #[derive(Clone)]
    struct TestWindow {}
    impl PedersenWindow for TestWindow {
        const WINDOW_SIZE: usize = 128;
        const NUM_WINDOWS: usize = 2;
    }

    type BHMNT4 = BoweHopwoodPedersenCRH<MNT4G1Projective, TestWindow>;
    type BHMNT6 = BoweHopwoodPedersenCRH<MNT6G1Projective, TestWindow>;

    type BHMNT4Gadget = BoweHopwoodPedersenCRHGadget<MNT6G1Projective, MNT4Fr, MNT6G1Gadget>;
    type BHMNT6Gadget = BoweHopwoodPedersenCRHGadget<MNT4G1Projective, MNT6Fr, MNT4G1Gadget>;

    type BHMNT4Parameters = BoweHopwoodPedersenParameters<MNT6G1Projective>;
    type BHMNT6Parameters = BoweHopwoodPedersenParameters<MNT4G1Projective>;

    type EcVrfMNT4 = FieldBasedEcVrf<MNT4Fr, MNT6G1Projective, MNT4PoseidonHash, BHMNT6>;
    type EcVrfMNT6 = FieldBasedEcVrf<MNT6Fr, MNT4G1Projective, MNT6PoseidonHash, BHMNT4>;

    type EcVrfMNT4Pk = FieldBasedEcVrfPk<MNT6G1Projective>;
    type EcVrfMNT6Pk = FieldBasedEcVrfPk<MNT4G1Projective>;

    type EcVrfMNT4Proof = FieldBasedEcVrfProof<MNT4Fr, MNT6G1Projective>;
    type EcVrfMNT6Proof = FieldBasedEcVrfProof<MNT6Fr, MNT4G1Projective>;

    type EcVrfMNT4Gadget = FieldBasedEcVrfProofVerificationGadget<
        MNT4Fr,
        MNT6G1Projective,
        MNT6G1Gadget,
        MNT4PoseidonHash,
        MNT4PoseidonHashGadget,
        BHMNT6,
        BHMNT4Gadget>;

    type EcVrfMNT6Gadget = FieldBasedEcVrfProofVerificationGadget<
        MNT6Fr,
        MNT4G1Projective,
        MNT4G1Gadget,
        MNT6PoseidonHash,
        MNT6PoseidonHashGadget,
        BHMNT4,
        BHMNT6Gadget>;

    fn prove<S: FieldBasedVrf, R: Rng>(rng: &mut R, pp: &S::GHParams, message: S::Data)
        -> (S::Proof, S::PublicKey)
    {
        let (pk, sk) = S::keygen(rng);
        assert!(S::keyverify(&pk));
        let proof = S::prove(rng, pp, &pk, &sk, message).unwrap();
        (proof, pk)
    }

    fn mnt4_ecvrf_gadget_generate_constraints(message: MNT4Fr, pk: &EcVrfMNT4Pk, proof: EcVrfMNT4Proof, pp: &BHMNT4Parameters) -> bool {

        let mut cs = TestConstraintSystem::<MNT4Fr>::new();

        //Alloc proof, pk and message
        let proof_g = <EcVrfMNT4Gadget as FieldBasedVrfGadget<EcVrfMNT4, MNT4Fr>>::ProofGadget::alloc(
            cs.ns(|| "alloc proof"),
            || Ok(proof)
        ).unwrap();

        let pk_g = <EcVrfMNT4Gadget as FieldBasedVrfGadget<EcVrfMNT4, MNT4Fr>>::PublicKeyGadget::alloc(cs.ns(|| "alloc pk"), || Ok(pk)).unwrap();

        let pp_g = <EcVrfMNT4Gadget as FieldBasedVrfGadget<EcVrfMNT4, MNT4Fr>>::GHParametersGadget::alloc(cs.ns(|| "alloc gh params"), || Ok(pp)).unwrap();

        let message_g = <EcVrfMNT4Gadget as FieldBasedVrfGadget<EcVrfMNT4, MNT4Fr>>::DataGadget::alloc(
            cs.ns(|| "alloc message"),
            || Ok(message)
        ).unwrap();

        //Verify proof
        EcVrfMNT4Gadget::enforce_proof_to_hash_verification(
            cs.ns(|| "verify proof1"),
            &pp_g,
            &pk_g,
            &proof_g,
            message_g
        ).unwrap();

        if !cs.is_satisfied() {
            println!("**********Unsatisfied constraints***********");
            println!("{:?}", cs.which_is_unsatisfied());
        }

        cs.is_satisfied()
    }

    #[test]
    fn mnt4_ecvrf_gadget_test() {
        let rng = &mut thread_rng();
        let message: MNT4Fr = rng.gen();
        let pp = <BHMNT6 as FixedLengthCRH>::setup(rng).unwrap();
        let (proof, pk) = prove::<EcVrfMNT4, _>(rng, &pp, message);

        //Positive case
        assert!(mnt4_ecvrf_gadget_generate_constraints(message, &pk, proof, &pp));

        //Change message
        let wrong_message: MNT4Fr = rng.gen();
        assert!(!mnt4_ecvrf_gadget_generate_constraints(wrong_message, &pk, proof, &pp));

        //Change pk
        let wrong_pk: EcVrfMNT4Pk = rng.gen();
        assert!(!mnt4_ecvrf_gadget_generate_constraints(message, &wrong_pk, proof, &pp));

        //Change proof
        let (wrong_proof, _) = prove::<EcVrfMNT4, _>(rng, &pp, wrong_message);
        assert!(!mnt4_ecvrf_gadget_generate_constraints(message, &pk, wrong_proof, &pp));
    }

    fn mnt6_ecvrf_gadget_generate_constraints(message: MNT6Fr, pk: &EcVrfMNT6Pk, proof: EcVrfMNT6Proof, pp: &BHMNT6Parameters) -> bool {

        let mut cs = TestConstraintSystem::<MNT6Fr>::new();

        //Alloc proof, pk and message
        let proof_g = <EcVrfMNT6Gadget as FieldBasedVrfGadget<EcVrfMNT6, MNT6Fr>>::ProofGadget::alloc(
            cs.ns(|| "alloc proof"),
            || Ok(proof)
        ).unwrap();
        let pk_g = <EcVrfMNT6Gadget as FieldBasedVrfGadget<EcVrfMNT6, MNT6Fr>>::PublicKeyGadget::alloc(cs.ns(|| "alloc pk"), || Ok(pk)).unwrap();
        let pp_g = <EcVrfMNT6Gadget as FieldBasedVrfGadget<EcVrfMNT6, MNT6Fr>>::GHParametersGadget::alloc(cs.ns(|| "alloc gh params"), || Ok(pp)).unwrap();
        let message_g = <EcVrfMNT6Gadget as FieldBasedVrfGadget<EcVrfMNT6, MNT6Fr>>::DataGadget::alloc(
            cs.ns(|| "alloc message"),
            || Ok(message)
        ).unwrap();

        //Verify proof
        EcVrfMNT6Gadget::enforce_proof_to_hash_verification(
            cs.ns(|| "verify proof1"),
            &pp_g,
            &pk_g,
            &proof_g,
            message_g
        ).unwrap();

        if !cs.is_satisfied() {
            println!("**********Unsatisfied constraints***********");
            println!("{:?}", cs.which_is_unsatisfied());
        }

        cs.is_satisfied()
    }

    #[ignore]
    #[test]
    fn mnt6_ecvrf_gadget_test() {
        let rng = &mut thread_rng();
        let message: MNT6Fr = rng.gen();
        let pp = <BHMNT4 as FixedLengthCRH>::setup(rng).unwrap();
        let (proof, pk) = prove::<EcVrfMNT6, _>(rng, &pp, message);

        //Positive case
        assert!(mnt6_ecvrf_gadget_generate_constraints(message, &pk, proof, &pp));

        //Change message
        let wrong_message: MNT6Fr = rng.gen();
        assert!(!mnt6_ecvrf_gadget_generate_constraints(wrong_message, &pk, proof, &pp));

        //Change pk
        let wrong_pk: EcVrfMNT6Pk = rng.gen();
        assert!(!mnt6_ecvrf_gadget_generate_constraints(message, &wrong_pk, proof, &pp));

        //Change proof
        let (wrong_proof, _) = prove::<EcVrfMNT6, _>(rng, &pp, wrong_message);
        assert!(!mnt6_ecvrf_gadget_generate_constraints(message, &pk, wrong_proof, &pp));
    }

    #[ignore]
    #[test]
    fn random_ecvrf_gadget_test() {

        //Generate VRF proof for a random field element f and get the proof and the public key
        let rng = &mut thread_rng();
        let pp = <BHMNT6 as FixedLengthCRH>::setup(rng).unwrap();

        let samples = 10;
        for _ in 0..samples {
            let message: MNT4Fr = rng.gen();
            let (sig, pk) = prove::<EcVrfMNT4, _>(rng, &pp, message);
            let mut cs = TestConstraintSystem::<MNT4Fr>::new();

            //Alloc proof, pk, hash params and message
            let proof_g = <EcVrfMNT4Gadget as FieldBasedVrfGadget<EcVrfMNT4, MNT4Fr>>::ProofGadget::alloc(
                cs.ns(|| "alloc proof"),
                || Ok(sig)
            ).unwrap();

            let pk_g = <EcVrfMNT4Gadget as FieldBasedVrfGadget<EcVrfMNT4, MNT4Fr>>::PublicKeyGadget::alloc(
                cs.ns(|| "alloc pk"),
                || Ok(pk)
            ).unwrap();

            let pp_g = <EcVrfMNT4Gadget as FieldBasedVrfGadget<EcVrfMNT4, MNT4Fr>>::GHParametersGadget::alloc(
                cs.ns(|| "alloc gh params"),
                || Ok(&pp)
            ).unwrap();

            let message_g = <EcVrfMNT4Gadget as FieldBasedVrfGadget<EcVrfMNT4, MNT4Fr>>::DataGadget::alloc(
                cs.ns(|| "alloc message"),
                || Ok(message)
            ).unwrap();

            //Verify proof
            EcVrfMNT4Gadget::enforce_proof_to_hash_verification(
                cs.ns(|| "verify proof"),
                &pp_g,
                &pk_g,
                &proof_g,
                message_g
            ).unwrap();

            if !cs.is_satisfied() {
                println!("**********Unsatisfied constraints***********");
                println!("{:?}", cs.which_is_unsatisfied());
            }

            assert!(cs.is_satisfied());

            //Negative case: wrong message (or wrong proof for another message)
            let new_message: MNT4Fr = rng.gen();

            let new_message_g = <EcVrfMNT4Gadget as FieldBasedVrfGadget<EcVrfMNT4, MNT4Fr>>::DataGadget::alloc(
                cs.ns(|| "alloc new_message"),
                || Ok(new_message)
            ).unwrap();

            EcVrfMNT4Gadget::enforce_proof_to_hash_verification(
                cs.ns(|| "verify new proof"),
                &pp_g,
                &pk_g,
                &proof_g,
                new_message_g
            ).unwrap();

            assert!(!cs.is_satisfied());
        }
    }
}<|MERGE_RESOLUTION|>--- conflicted
+++ resolved
@@ -388,17 +388,10 @@
         // Best constraints-efficiency is achieved when m is one field element
         // (or an odd number of field elements).
         let mut hash_input = Vec::new();
-<<<<<<< HEAD
-        hash_input.extend_from_slice(message);
+        hash_input.push(message.clone());
         hash_input.push(public_key.pk.to_field_gadget_elements(cs.ns(|| "pk to fes")).unwrap()[0].clone());
         hash_input.push(u.to_field_gadget_elements(cs.ns(|| "u to fes")).unwrap()[0].clone());
         hash_input.push(v.to_field_gadget_elements(cs.ns(|| "v to fes")).unwrap()[0].clone());
-=======
-        hash_input.push(message.clone());
-        hash_input.push(public_key.pk.to_field_gadget_elements().unwrap()[0].clone());
-        hash_input.push(u.to_field_gadget_elements().unwrap()[0].clone());
-        hash_input.push(v.to_field_gadget_elements().unwrap()[0].clone());
->>>>>>> bab3ed81
 
         let c_prime = FHG::enforce_hash_constant_length(
             cs.ns(|| "check c_prime"),
@@ -410,13 +403,8 @@
 
         //Check and return VRF output
         hash_input = Vec::new();
-<<<<<<< HEAD
-        hash_input.extend_from_slice(message);
+        hash_input.push(message);
         hash_input.extend_from_slice(proof.gamma.to_field_gadget_elements(cs.ns(|| "gamma to fes")).unwrap().as_slice());
-=======
-        hash_input.push(message);
-        hash_input.extend_from_slice(proof.gamma.to_field_gadget_elements().unwrap().as_slice());
->>>>>>> bab3ed81
 
         let vrf_output = FHG::enforce_hash_constant_length(
             cs.ns(|| "check vrf_output"),
