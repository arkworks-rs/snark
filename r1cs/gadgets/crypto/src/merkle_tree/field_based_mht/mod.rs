--- conflicted
+++ resolved
@@ -18,12 +18,8 @@
 #[derive(Derivative)]
 #[derivative(
     PartialEq(bound = "P: FieldBasedMerkleTreeParameters"),
-<<<<<<< HEAD
-    Eq(bound = "P: FieldBasedMerkleTreeParameters")
-=======
     Eq(bound = "P: FieldBasedMerkleTreeParameters"),
     Clone(bound = "P: FieldBasedMerkleTreeParameters"),
->>>>>>> 521f1f1a
 )]
 pub struct FieldBasedBinaryMerkleTreePathGadget<P, HGadget, ConstraintF>
     where
