use algebra::{Field, PrimeField};
use r1cs_core::{ConstraintSystem, SynthesisError};
use r1cs_std::prelude::*;

use primitives::{crh::FixedLengthCRH, merkle_tree::*, FieldBasedHash};
use crate::{FixedLengthCRHGadget, FieldBasedHashGadget};

use std::borrow::Borrow;
use r1cs_std::fields::fp::FpGadget;

pub mod field_based_mht;

pub trait FieldBasedMerkleTreePathGadget<
    P: FieldBasedMerkleTreePath<H = H>,
    H:  FieldBasedHash<Data = ConstraintF>,
    HGadget: FieldBasedHashGadget<H, ConstraintF>,
    ConstraintF: PrimeField,
<<<<<<< HEAD
>: AllocGadget<P, ConstraintF> + ConstantGadget<P, ConstraintF> + EqGadget<ConstraintF>
=======
>: AllocGadget<P, ConstraintF> + ConstantGadget<P, ConstraintF> + EqGadget<ConstraintF> + Clone
>>>>>>> 521f1f1a
where
{
    /// Return the length of the path
    fn length(&self) -> usize;

    fn check_membership<CS: ConstraintSystem<ConstraintF>>(
        &self,
        cs: CS,
        expected_root: &HGadget::DataGadget,
        leaf: &HGadget::DataGadget,
    ) -> Result<(), SynthesisError> {
        self.conditionally_check_membership(cs, expected_root, leaf, &Boolean::Constant(true))
    }

    /// Coherently with the primitive, if `P::HASH_LEAVES` = `true` then we hash the
    /// leaf, otherwise we assume it to be just one FieldGadget element.
    fn conditionally_check_membership<CS: ConstraintSystem<ConstraintF>>(
        &self,
        mut cs: CS,
        expected_root: &HGadget::DataGadget,
        leaf: &HGadget::DataGadget,
        should_enforce: &Boolean,
    ) -> Result<(), SynthesisError>
    {
        let root = self.enforce_merkle_path(
            cs.ns(|| "reconstruct root"),
            leaf
        )?;

        root.conditional_enforce_equal(
            &mut cs.ns(|| "root_is_last"),
            expected_root,
            should_enforce,
        )
    }

    /// Enforces correct reconstruction of the root of the Merkle Tree
    /// from `self` and `leaf`.
    fn enforce_merkle_path<CS: ConstraintSystem<ConstraintF>>(
        &self,
        cs: CS,
        leaf: &HGadget::DataGadget,
    ) -> Result<HGadget::DataGadget, SynthesisError>;

    fn enforce_leaf_index<CS: ConstraintSystem<ConstraintF>>(
        &self,
        cs: CS,
        leaf_index: &FpGadget<ConstraintF>,
    ) -> Result<(), SynthesisError>
    {
        self.conditionally_enforce_leaf_index(cs, leaf_index, &Boolean::Constant(true))
    }

    /// Given a field element `leaf_index` representing the position of a leaf in a
    /// Merkle Tree, enforce that the leaf index corresponding to `self` path is the
    /// same of `leaf_index`.
    fn conditionally_enforce_leaf_index<CS: ConstraintSystem<ConstraintF>>(
        &self,
        cs: CS,
        leaf_index: &FpGadget<ConstraintF>,
        should_enforce: &Boolean
    ) -> Result<(), SynthesisError>;
}

pub struct MerkleTreePathGadget<P, HGadget, ConstraintF>
where
    P: MerkleTreeConfig,
    HGadget: FixedLengthCRHGadget<P::H, ConstraintF>,
    ConstraintF: Field,
{
    path: Vec<(HGadget::OutputGadget, Boolean)>,
}

impl<P, CRHGadget, ConstraintF> MerkleTreePathGadget<P, CRHGadget, ConstraintF>
where
    P: MerkleTreeConfig,
    ConstraintF: Field,
    CRHGadget: FixedLengthCRHGadget<P::H, ConstraintF>,
{
    pub fn check_membership<CS: ConstraintSystem<ConstraintF>>(
        &self,
        cs: CS,
        parameters: &CRHGadget::ParametersGadget,
        root: &CRHGadget::OutputGadget,
        leaf: impl ToBytesGadget<ConstraintF>,
    ) -> Result<(), SynthesisError> {
        self.conditionally_check_membership(cs, parameters, root, leaf, &Boolean::Constant(true))
    }

    pub fn conditionally_check_membership<CS: ConstraintSystem<ConstraintF>>(
        &self,
        mut cs: CS,
        parameters: &CRHGadget::ParametersGadget,
        root: &CRHGadget::OutputGadget,
        leaf: impl ToBytesGadget<ConstraintF>,
        should_enforce: &Boolean,
    ) -> Result<(), SynthesisError> {
        debug_assert!(self.path.len() == P::HEIGHT);

        // Check that the hash of the given leaf matches the leaf hash in the membership
        // proof.
        let leaf_bits = leaf.to_bytes(&mut cs.ns(|| "leaf_to_bytes"))?;
        let leaf_hash = CRHGadget::check_evaluation_gadget(
            cs.ns(|| "check_evaluation_gadget"),
            parameters,
            &leaf_bits,
        )?;

        // Check levels between leaf level and root.
        let mut previous_hash = leaf_hash;
        for (i, &(ref sibling_hash, ref direction)) in self.path.iter().enumerate() {

            //Select left hash based on direction
            let lhs = CRHGadget::OutputGadget::conditionally_select(cs.ns(|| format!("Choose left hash {}", i)),
                                                                direction,
                                                                &sibling_hash,
                                                                &previous_hash
            )?;

            //Select right hash based on direction
            let rhs = CRHGadget::OutputGadget::conditionally_select(cs.ns(|| format!("Choose right hash {}", i)),
                                                                direction,
                                                                &previous_hash,
                                                                &sibling_hash
            )?;

            previous_hash = hash_inner_node_gadget::<P::H, CRHGadget, ConstraintF, _>(
                &mut cs.ns(|| format!("hash_inner_node_{}", i)),
                parameters,
                &lhs,
                &rhs,
            )?;
        }

        root.conditional_enforce_equal(
            &mut cs.ns(|| "root_is_last"),
            &previous_hash,
            should_enforce,
        )
    }
}

pub(crate) fn hash_inner_node_gadget<H, HG, ConstraintF, CS>(
    mut cs: CS,
    parameters: &HG::ParametersGadget,
    left_child: &HG::OutputGadget,
    right_child: &HG::OutputGadget,
) -> Result<HG::OutputGadget, SynthesisError>
where
    ConstraintF: Field,
    CS: ConstraintSystem<ConstraintF>,
    H: FixedLengthCRH,
    HG: FixedLengthCRHGadget<H, ConstraintF>,
{
    let left_bytes = left_child.to_bytes(&mut cs.ns(|| "left_to_bytes"))?;
    let right_bytes = right_child.to_bytes(&mut cs.ns(|| "right_to_bytes"))?;
    let mut bytes = left_bytes;
    bytes.extend_from_slice(&right_bytes);

    HG::check_evaluation_gadget(cs, parameters, &bytes)
}

impl<P, HGadget, ConstraintF> AllocGadget<MerkleTreePath<P>, ConstraintF>
    for MerkleTreePathGadget<P, HGadget, ConstraintF>
where
    P: MerkleTreeConfig,
    HGadget: FixedLengthCRHGadget<P::H, ConstraintF>,
    ConstraintF: Field,
{
    fn alloc<F, T, CS: ConstraintSystem<ConstraintF>>(
        mut cs: CS,
        value_gen: F,
    ) -> Result<Self, SynthesisError>
    where
        F: FnOnce() -> Result<T, SynthesisError>,
        T: Borrow<MerkleTreePath<P>>,
    {
        let mut path = Vec::new();
        for (i, &(ref sibling, ref d)) in value_gen()?.borrow().path.iter().enumerate() {
            let sibling_hash =
                HGadget::OutputGadget::alloc(&mut cs.ns(|| format!("sibling_hash_{}", i)), || {
                    Ok(sibling)
                })?;
            let direction =
                Boolean::alloc(&mut cs.ns(|| format!("direction_bit_{}", i)), || {
                    Ok(d)
                })?;
            path.push((sibling_hash, direction));
        }
        Ok(MerkleTreePathGadget { path })
    }

    fn alloc_input<F, T, CS: ConstraintSystem<ConstraintF>>(
        mut cs: CS,
        value_gen: F,
    ) -> Result<Self, SynthesisError>
    where
        F: FnOnce() -> Result<T, SynthesisError>,
        T: Borrow<MerkleTreePath<P>>,
    {
        let mut path = Vec::new();
        for (i, &(ref sibling, ref d)) in value_gen()?.borrow().path.iter().enumerate() {
            let sibling_hash =
                HGadget::OutputGadget::alloc_input(&mut cs.ns(|| format!("sibling_hash_{}", i)), || {
                    Ok(sibling)
                })?;
            let direction =
                Boolean::alloc_input(&mut cs.ns(|| format!("direction_bit_{}", i)), || {
                    Ok(d)
                })?;
            path.push((sibling_hash, direction));
        }
        Ok(MerkleTreePathGadget { path })
    }
}

#[cfg(test)]
mod test {
    use std::rc::Rc;

    use primitives::{
        crh::{
            FixedLengthCRH,
            pedersen::PedersenWindow,
            injective_map::{PedersenCRHCompressor, TECompressor},
        },
        merkle_tree::*,
    };
    use crate::crh::{
        FixedLengthCRHGadget,
        injective_map::{PedersenCRHCompressorGadget, TECompressorGadget},
    };
    use algebra::{curves::jubjub::JubJubAffine as JubJub, fields::jubjub::fq::Fq};
    use r1cs_core::ConstraintSystem;
    use rand::SeedableRng;
    use rand_xorshift::XorShiftRng;
    use super::*;
    use r1cs_std::{
        instantiated::jubjub::JubJubGadget,
        test_constraint_system::TestConstraintSystem,
    };

    #[derive(Clone)]
    pub(super) struct Window4x128;
    impl PedersenWindow for Window4x128 {
        const WINDOW_SIZE: usize = 4;
        const NUM_WINDOWS: usize = 128;
    }

    type H = PedersenCRHCompressor<JubJub, TECompressor, Window4x128>;
    type HG = PedersenCRHCompressorGadget<JubJub, TECompressor, Fq, JubJubGadget, TECompressorGadget>;

    struct JubJubMerkleTreeParams;

    impl MerkleTreeConfig for JubJubMerkleTreeParams {
        const HEIGHT: usize = 3;
        type H = H;
    }

    type JubJubMerkleTree = MerkleHashTree<JubJubMerkleTreeParams>;

    fn generate_merkle_tree(leaves: &[[u8; 8]], use_bad_root: bool) -> bool {
        let mut rng = XorShiftRng::seed_from_u64(9174123u64);

        let crh_parameters = Rc::new(H::setup(&mut rng).unwrap());
        let tree = JubJubMerkleTree::new(crh_parameters.clone(), leaves).unwrap();
        let root = tree.root();
        let mut satisfied = true;
        for (i, leaf) in leaves.iter().enumerate() {
            let mut cs = TestConstraintSystem::<Fq>::new();
            let proof = tree.generate_proof(i, &leaf).unwrap();
            assert!(proof.verify(&crh_parameters, &root, &leaf).unwrap());

            // Allocate Merkle Tree Root
            let root = <HG as FixedLengthCRHGadget<H, _>>::OutputGadget::alloc(
                &mut cs.ns(|| format!("new_digest_{}", i)),
                || {
                    if use_bad_root {
                        Ok(<H as FixedLengthCRH>::Output::default())
                    } else {
                        Ok(root)
                    }
                },
            )
                .unwrap();

            let constraints_from_digest = cs.num_constraints();
            println!("constraints from digest: {}", constraints_from_digest);

            // Allocate Parameters for CRH
            let crh_parameters = <HG as FixedLengthCRHGadget<H, Fq>>::ParametersGadget::alloc(
                &mut cs.ns(|| format!("new_parameters_{}", i)),
                || Ok(crh_parameters.clone()),
            )
                .unwrap();

            let constraints_from_parameters = cs.num_constraints() - constraints_from_digest;
            println!(
                "constraints from parameters: {}",
                constraints_from_parameters
            );

            // Allocate Leaf
            let leaf_g = UInt8::constant_vec(leaf);

            let constraints_from_leaf =
                cs.num_constraints() - constraints_from_parameters - constraints_from_digest;
            println!("constraints from leaf: {}", constraints_from_leaf);

            // Allocate Merkle Tree Path
            let cw = MerkleTreePathGadget::<_, HG, _>::alloc(
                &mut cs.ns(|| format!("new_witness_{}", i)),
                || Ok(proof),
            )
                .unwrap();

            let constraints_from_path = cs.num_constraints()
                - constraints_from_parameters
                - constraints_from_digest
                - constraints_from_leaf;
            println!("constraints from path: {}", constraints_from_path);
            let leaf_g: &[UInt8] = leaf_g.as_slice();
            cw.check_membership(
                &mut cs.ns(|| format!("new_witness_check_{}", i)),
                &crh_parameters,
                &root,
                &leaf_g,
            )
                .unwrap();
            if !cs.is_satisfied() {
                satisfied = false;
                println!(
                    "Unsatisfied constraint: {}",
                    cs.which_is_unsatisfied().unwrap()
                );
            }
            let setup_constraints = constraints_from_leaf
                + constraints_from_digest
                + constraints_from_parameters
                + constraints_from_path;
            println!(
                "number of constraints: {}",
                cs.num_constraints() - setup_constraints
            );
        }

        satisfied
    }

    #[test]
    fn good_root_test() {

        //Test #leaves << 2^HEIGHT
        let mut leaves = Vec::new();
        for i in 0..2u8 {
            let input = [i; 8];
            leaves.push(input);
        }
        assert!(generate_merkle_tree(&leaves, false));

        //Test #leaves = 2^HEIGHT - 1
        let mut leaves = Vec::new();
        for i in 0..4u8 {
            let input = [i; 8];
            leaves.push(input);
        }
        assert!(generate_merkle_tree(&leaves, false));

        //Test #leaves = 2^HEIGHT
        let mut leaves = Vec::new();
        for i in 0..8u8 {
            let input = [i; 8];
            leaves.push(input);
        }
        assert!(generate_merkle_tree(&leaves, false));
    }

    #[test]
    fn bad_root_test() {

        //Test #leaves << 2^HEIGHT
        let mut leaves = Vec::new();
        for i in 0..2u8 {
            let input = [i; 8];
            leaves.push(input);
        }
        assert!(!generate_merkle_tree(&leaves, true));

        //Test #leaves = 2^HEIGHT - 1
        let mut leaves = Vec::new();
        for i in 0..4u8 {
            let input = [i; 8];
            leaves.push(input);
        }
        assert!(!generate_merkle_tree(&leaves, true));

        //Test #leaves = 2^HEIGHT
        let mut leaves = Vec::new();
        for i in 0..8u8 {
            let input = [i; 8];
            leaves.push(input);
        }
        assert!(!generate_merkle_tree(&leaves, true));
    }
}<|MERGE_RESOLUTION|>--- conflicted
+++ resolved
@@ -15,11 +15,7 @@
     H:  FieldBasedHash<Data = ConstraintF>,
     HGadget: FieldBasedHashGadget<H, ConstraintF>,
     ConstraintF: PrimeField,
-<<<<<<< HEAD
->: AllocGadget<P, ConstraintF> + ConstantGadget<P, ConstraintF> + EqGadget<ConstraintF>
-=======
 >: AllocGadget<P, ConstraintF> + ConstantGadget<P, ConstraintF> + EqGadget<ConstraintF> + Clone
->>>>>>> 521f1f1a
 where
 {
     /// Return the length of the path
