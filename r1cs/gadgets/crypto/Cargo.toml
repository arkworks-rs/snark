--- conflicted
+++ resolved
@@ -20,11 +20,7 @@
 ################################# Dependencies ################################
 
 [dependencies]
-<<<<<<< HEAD
-algebra = { git = "https://github.com/HorizenOfficial/ginger-lib", branch = "darlin", features = [ "parallel" ] }
-=======
 algebra = { path = "../../../algebra", features = [ "parallel" ] }
->>>>>>> 8d6e111a
 primitives = {path = "../../../primitives"}
 r1cs-core = { git = "https://github.com/HorizenOfficial/ginger-lib", branch = "darlin" }
 r1cs-std = { path = "../std"}
@@ -56,10 +52,6 @@
 
 [dev-dependencies]
 rand_xorshift = { version = "0.2" }
-<<<<<<< HEAD
-algebra = { git = "https://github.com/HorizenOfficial/ginger-lib", branch = "darlin", features = ["bls12_381", "sw6"] }
-=======
 algebra = { path = "../../../algebra", features = ["bls12_377", "bls12_381", "sw6", "bn_382"] }
->>>>>>> 8d6e111a
 r1cs-std = { path = "../std", features = ["jubjub", "edwards_sw6", "bls12_377", "mnt4_753", "mnt6_753", "bn_382", "tweedle"] }
 r1cs-crypto = { path = "../crypto", features = ["mnt4_753", "mnt6_753", "bn_382", "tweedle"] }