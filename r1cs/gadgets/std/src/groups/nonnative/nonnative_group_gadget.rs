--- conflicted
+++ resolved
@@ -16,10 +16,6 @@
     pub y:   NonNativeFieldGadget<SimulationF, ConstraintF>,
     pub infinity:   Boolean,
     _params: PhantomData<P>,
-<<<<<<< HEAD
-    _f: PhantomData<F>
-=======
->>>>>>> 62f3937e
 }
 
 
@@ -551,10 +547,6 @@
             y,
             infinity,
             _params: PhantomData,
-<<<<<<< HEAD
-            _f: PhantomData
-=======
->>>>>>> 62f3937e
         }
     }
 
