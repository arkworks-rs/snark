//! This module contains an `EvaluationDomain` abstraction for
//! performing various kinds of polynomial arithmetic on top of
//! the scalar field.
//!
//! In pairing-based SNARKs like GM17, we need to calculate
//! a quotient polynomial over a target polynomial with roots
//! at distinct points associated with each constraint of the
//! constraint system. In order to be efficient, we choose these
//! roots to be the powers of a 2^n root of unity in the field.
//! This allows us to perform polynomial operations in O(n)
//! by performing an O(n log n) FFT over such a domain.

<<<<<<< HEAD
use core::fmt;
use crate::Vec;
=======
>>>>>>> ee885534
use algebra::{FpParameters, PrimeField};
use rand::Rng;
use rayon::prelude::*;
use std::fmt;

use super::multicore::Worker;

/// Defines a domain over which finite field (I)FFTs can be performed. Works
/// only for fields that have a large multiplicative subgroup of size that is
/// a power-of-2.
#[derive(Copy, Clone, Hash, Eq, PartialEq)]
pub struct EvaluationDomain<F: PrimeField> {
    /// The size of the domain.
    pub size:                  u64,
    /// `log_2(self.size)`.
    pub log_size_of_group:     u32,
    /// Size of the domain as a field element.
    pub size_as_field_element: F,
    /// Inverse of the size in the field.
    pub size_inv:              F,
    /// A generator of the subgroup.
    pub group_gen:             F,
    /// Inverse of the generator of the subgroup.
    pub group_gen_inv:         F,
    /// Multiplicative generator of the finite field.
    pub generator_inv:         F,
}

impl<F: PrimeField> fmt::Debug for EvaluationDomain<F> {
    fn fmt(&self, f: &mut fmt::Formatter<'_>) -> fmt::Result {
        write!(f, "Multiplicative subgroup of size {}", self.size)
    }
}

impl<F: PrimeField> EvaluationDomain<F> {
    fn calculate_chunk_size(size: usize) -> usize {
        size / rayon::current_num_threads()
    }

    /// Sample an element that is *not* in the domain.
    pub fn sample_element_outside_domain<R: Rng>(&self, rng: &mut R) -> F {
        let mut t = F::rand(rng);
        while self.evaluate_vanishing_polynomial(t).is_zero() {
            t = F::rand(rng);
        }
        t
    }

    /// Construct a domain that is large enough for evaluations of a polynomial
    /// having `num_coeffs` coefficients.
    pub fn new(num_coeffs: usize) -> Option<Self> {
        // Compute the size of our evaluation domain
        let size = num_coeffs.next_power_of_two() as u64;
        let log_size_of_group = size.trailing_zeros();

        if log_size_of_group >= F::Params::TWO_ADICITY {
            return None;
        }

        // Compute the generator for the multiplicative subgroup.
        // It should be 2^(log_size_of_group) root of unity.
        let mut group_gen = F::root_of_unity();
        for _ in log_size_of_group..F::Params::TWO_ADICITY {
            group_gen.square_in_place();
        }

        let size_as_bigint = F::BigInt::from(size);
        let size_as_field_element = F::from_repr(size_as_bigint);
        let size_inv = size_as_field_element.inverse()?;

        Some(EvaluationDomain {
            size,
            log_size_of_group,
            size_as_field_element,
            size_inv,
            group_gen,
            group_gen_inv: group_gen.inverse()?,
            generator_inv: F::multiplicative_generator().inverse()?,
        })
    }

    /// Return the size of a domain that is large enough for evaluations of a
    /// polynomial having `num_coeffs` coefficients.
    pub fn compute_size_of_domain(num_coeffs: usize) -> Option<usize> {
        let size = num_coeffs.next_power_of_two();
        if size.trailing_zeros() < F::Params::TWO_ADICITY {
            Some(size)
        } else {
            None
        }
    }

    /// Return the size of `self`.
    pub fn size(&self) -> usize {
        self.size as usize
    }

    /// Compute a FFT.
    pub fn fft(&self, coeffs: &[F]) -> Vec<F> {
        let mut coeffs = coeffs.to_vec();
        self.fft_in_place(&mut coeffs);
        coeffs
    }

    /// Compute a FFT, modifying the vector in place.
    pub fn fft_in_place(&self, coeffs: &mut Vec<F>) {
        coeffs.resize(self.size(), F::zero());
        best_fft(
            coeffs,
            &Worker::new(),
            self.group_gen,
            self.log_size_of_group,
        )
    }

    /// Compute a IFFT.
    pub fn ifft(&self, evals: &[F]) -> Vec<F> {
        let mut evals = evals.to_vec();
        self.ifft_in_place(&mut evals);
        evals
    }

    /// Compute a IFFT, modifying the vector in place.
    #[inline]
    pub fn ifft_in_place(&self, evals: &mut Vec<F>) {
        evals.resize(self.size(), F::zero());
        best_fft(
            evals,
            &Worker::new(),
            self.group_gen_inv,
            self.log_size_of_group,
        );
        evals.par_iter_mut().for_each(|val| *val *= &self.size_inv);
    }

    fn distribute_powers(coeffs: &mut Vec<F>, g: F) {
        Worker::new().scope(coeffs.len(), |scope, chunk| {
            for (i, v) in coeffs.chunks_mut(chunk).enumerate() {
                scope.spawn(move |_| {
                    let mut u = g.pow(&[(i * chunk) as u64]);
                    for v in v.iter_mut() {
                        *v *= &u;
                        u *= &g;
                    }
                });
            }
        });
    }

    /// Compute a FFT over a coset of the domain.
    pub fn coset_fft(&self, coeffs: &[F]) -> Vec<F> {
        let mut coeffs = coeffs.to_vec();
        self.coset_fft_in_place(&mut coeffs);
        coeffs
    }

    /// Compute a FFT over a coset of the domain, modifying the input vector
    /// in place.
    pub fn coset_fft_in_place(&self, coeffs: &mut Vec<F>) {
        Self::distribute_powers(coeffs, F::multiplicative_generator());
        self.fft_in_place(coeffs);
    }

    /// Compute a IFFT over a coset of the domain.
    pub fn coset_ifft(&self, evals: &[F]) -> Vec<F> {
        let mut evals = evals.to_vec();
        self.coset_ifft_in_place(&mut evals);
        evals
    }

    /// Compute a IFFT over a coset of the domain, modifying the input vector in
    /// place.
    pub fn coset_ifft_in_place(&self, evals: &mut Vec<F>) {
        self.ifft_in_place(evals);
        Self::distribute_powers(evals, self.generator_inv);
    }

    /// Evaluate all the lagrange polynomials defined by this domain at the
    /// point `tau`.
    pub fn evaluate_all_lagrange_coefficients(&self, tau: F) -> Vec<F> {
        // Evaluate all Lagrange polynomials
        let size = self.size as usize;
        let t_size = tau.pow(&[self.size]);
        let one = F::one();
        if t_size.is_one() {
            let mut u = vec![F::zero(); size];
            let mut omega_i = one;
            for i in 0..size {
                if omega_i == tau {
                    u[i] = one;
                    break;
                }
                omega_i *= &self.group_gen;
            }
            u
        } else {
            use algebra::fields::batch_inversion;

            let mut l = (t_size - &one) * &self.size_inv;
            let mut r = one;
            let mut u = vec![F::zero(); size];
            let mut ls = vec![F::zero(); size];
            for i in 0..size {
                u[i] = tau - &r;
                ls[i] = l;
                l *= &self.group_gen;
                r *= &self.group_gen;
            }

            batch_inversion(u.as_mut_slice());
            u.par_iter_mut().zip(ls).for_each(|(tau_minus_r, l)| {
                *tau_minus_r = l * *tau_minus_r;
            });
            u
        }
    }

    /// Return the sparse vanishing polynomial.
    pub fn vanishing_polynomial(&self) -> crate::SparsePolynomial<F> {
        let coeffs = vec![(0, -F::one()), (self.size(), F::one())];
        crate::SparsePolynomial::from_coefficients_vec(coeffs)
    }

    /// This evaluates the vanishing polynomial for this domain at tau.
    /// For multiplicative subgroups, this polynomial is `z(X) = X^self.size -
    /// 1`.
    pub fn evaluate_vanishing_polynomial(&self, tau: F) -> F {
        tau.pow(&[self.size]) - &F::one()
    }

    /// Return an iterator over the elements of the domain.
    pub fn elements(&self) -> Elements<F> {
        Elements {
            cur_elem: F::one(),
            cur_pow:  0,
            domain:   *self,
        }
    }

    /// The target polynomial is the zero polynomial in our
    /// evaluation domain, so we must perform division over
    /// a coset.
    pub fn divide_by_vanishing_poly_on_coset_in_place(&self, evals: &mut [F]) {
        let i = self
            .evaluate_vanishing_polynomial(F::multiplicative_generator())
            .inverse()
            .unwrap();

        Worker::new().scope(evals.len(), |scope, chunk| {
            for evals in evals.chunks_mut(chunk) {
                scope.spawn(move |_| evals.iter_mut().for_each(|eval| *eval *= &i));
            }
        });
    }

    /// Given an index which assumes the first elements of this domain are the
    /// elements of another (sub)domain with size size_s,
    /// this returns the actual index into this domain.
    pub fn reindex_by_subdomain(&self, other: Self, index: usize) -> usize {
        assert!(self.size() >= other.size());
        // Let this subgroup be G, and the subgroup we're re-indexing by be S.
        // Since its a subgroup, the 0th element of S is at index 0 in G, the first
        // element of S is at index |G|/|S|, the second at 2*|G|/|S|, etc.
        // Thus for an index i that corresponds to S, the index in G is i*|G|/|S|
        let period = self.size() / other.size();
        if index < other.size() {
            index * period
        } else {
            // Let i now be the index of this element in G \ S
            // Let x be the number of elements in G \ S, for every element in S. Then x =
            // (|G|/|S| - 1). At index i in G \ S, the number of elements in S
            // that appear before the index in G to which i corresponds to, is
            // floor(i / x) + 1. The +1 is because index 0 of G is S_0, so the
            // position is offset by at least one. The floor(i / x) term is
            // because after x elements in G \ S, there is one more element from S
            // that will have appeared in G.
            let i = index - other.size();
            let x = period - 1;
            i + (i / x) + 1
        }
    }

    /// Perform O(n) multiplication of two polynomials that are presented by
    /// their evaluations in the domain.
    /// Returns the evaluations of the product over the domain.
    #[must_use]
    pub fn mul_polynomials_in_evaluation_domain(
        &self,
        self_evals: &[F],
        other_evals: &[F],
    ) -> Vec<F> {
        assert_eq!(self_evals.len(), other_evals.len());
        let mut result = self_evals.to_vec();
        let chunk_size = Self::calculate_chunk_size(self.size());
        result
            .par_chunks_mut(chunk_size)
            .zip(other_evals.par_chunks(chunk_size))
            .for_each(|(a, b)| {
                for (a, b) in a.iter_mut().zip(b) {
                    *a *= b;
                }
            });
        result
    }
}

fn best_fft<F: PrimeField>(a: &mut [F], worker: &Worker, omega: F, log_n: u32) {
    let log_cpus = worker.log_num_cpus();

    if log_n <= log_cpus {
        serial_fft(a, omega, log_n);
    } else {
        parallel_fft(a, worker, omega, log_n, log_cpus);
    }
}

pub(crate) fn serial_fft<F: PrimeField>(a: &mut [F], omega: F, log_n: u32) {
    #[inline]
    fn bitreverse(mut n: u32, l: u32) -> u32 {
        let mut r = 0;
        for _ in 0..l {
            r = (r << 1) | (n & 1);
            n >>= 1;
        }
        r
    }

    let n = a.len() as u32;
    assert_eq!(n, 1 << log_n);

    for k in 0..n {
        let rk = bitreverse(k, log_n);
        if k < rk {
            a.swap(rk as usize, k as usize);
        }
    }

    let mut m = 1;
    for _ in 0..log_n {
        let w_m = omega.pow(&[(n / (2 * m)) as u64]);

        let mut k = 0;
        while k < n {
            let mut w = F::one();
            for j in 0..m {
                let mut t = a[(k + j + m) as usize];
                t *= &w;
                let mut tmp = a[(k + j) as usize];
                tmp -= &t;
                a[(k + j + m) as usize] = tmp;
                a[(k + j) as usize] += &t;
                w.mul_assign(&w_m);
            }

            k += 2 * m;
        }

        m *= 2;
    }
}

pub(crate) fn parallel_fft<F: PrimeField>(
    a: &mut [F],
    worker: &Worker,
    omega: F,
    log_n: u32,
    log_cpus: u32,
) {
    assert!(log_n >= log_cpus);

    let num_cpus = 1 << log_cpus;
    let log_new_n = log_n - log_cpus;
    let mut tmp = vec![vec![F::zero(); 1 << log_new_n]; num_cpus];
    let new_omega = omega.pow(&[num_cpus as u64]);

    worker.scope(0, |scope, _| {
        let a = &*a;

        for (j, tmp) in tmp.iter_mut().enumerate() {
            scope.spawn(move |_| {
                // Shuffle into a sub-FFT
                let omega_j = omega.pow(&[j as u64]);
                let omega_step = omega.pow(&[(j as u64) << log_new_n]);

                let mut elt = F::one();
                for i in 0..(1 << log_new_n) {
                    for s in 0..num_cpus {
                        let idx = (i + (s << log_new_n)) % (1 << log_n);
                        let mut t = a[idx];
                        t *= &elt;
                        tmp[i] += &t;
                        elt *= &omega_step;
                    }
                    elt *= &omega_j;
                }

                // Perform sub-FFT
                serial_fft(tmp, new_omega, log_new_n);
            });
        }
    });

    // TODO: does this hurt or help?
    worker.scope(a.len(), |scope, chunk| {
        let tmp = &tmp;

        for (idx, a) in a.chunks_mut(chunk).enumerate() {
            scope.spawn(move |_| {
                let mut idx = idx * chunk;
                let mask = (1 << log_cpus) - 1;
                for a in a {
                    *a = tmp[idx & mask][idx >> log_cpus];
                    idx += 1;
                }
            });
        }
    });
}

/// An iterator over the elements of the domain.
pub struct Elements<F: PrimeField> {
    cur_elem: F,
    cur_pow:  u64,
    domain:   EvaluationDomain<F>,
}

impl<F: PrimeField> Iterator for Elements<F> {
    type Item = F;
    fn next(&mut self) -> Option<F> {
        if self.cur_pow == self.domain.size {
            None
        } else {
            let cur_elem = self.cur_elem;
            self.cur_elem *= &self.domain.group_gen;
            self.cur_pow += 1;
            Some(cur_elem)
        }
    }
}

#[cfg(test)]
mod tests {
    use crate::EvaluationDomain;
    use algebra::{fields::bls12_381::fr::Fr, Field, Zero};
    use rand::{thread_rng, Rng};

    #[test]
    fn vanishing_polynomial_evaluation() {
        let rng = &mut thread_rng();
        for coeffs in 0..10 {
            let domain = EvaluationDomain::<Fr>::new(coeffs).unwrap();
            let z = domain.vanishing_polynomial();
            for _ in 0..100 {
                let point = rng.gen();
                assert_eq!(
                    z.evaluate(point),
                    domain.evaluate_vanishing_polynomial(point)
                )
            }
        }
    }

    #[test]
    fn vanishing_polynomial_vanishes_on_domain() {
        for coeffs in 0..1000 {
            let domain = EvaluationDomain::<Fr>::new(coeffs).unwrap();
            let z = domain.vanishing_polynomial();
            for point in domain.elements() {
                assert!(z.evaluate(point).is_zero())
            }
        }
    }

    #[test]
    fn size_of_elements() {
        for coeffs in 1..10 {
            let size = 1 << coeffs;
            let domain = EvaluationDomain::<Fr>::new(size).unwrap();
            let domain_size = domain.size();
            assert_eq!(domain_size, domain.elements().count());
        }
    }

    #[test]
    fn elements_contents() {
        for coeffs in 1..10 {
            let size = 1 << coeffs;
            let domain = EvaluationDomain::<Fr>::new(size).unwrap();
            for (i, element) in domain.elements().enumerate() {
                assert_eq!(element, domain.group_gen.pow([i as u64]));
            }
        }
    }
}<|MERGE_RESOLUTION|>--- conflicted
+++ resolved
@@ -10,15 +10,11 @@
 //! This allows us to perform polynomial operations in O(n)
 //! by performing an O(n log n) FFT over such a domain.
 
-<<<<<<< HEAD
 use core::fmt;
 use crate::Vec;
-=======
->>>>>>> ee885534
 use algebra::{FpParameters, PrimeField};
 use rand::Rng;
 use rayon::prelude::*;
-use std::fmt;
 
 use super::multicore::Worker;
 
