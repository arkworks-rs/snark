//! A polynomial represented in coefficient form.

<<<<<<< HEAD
use core::fmt;
use core::ops::{Add, AddAssign, Deref, DerefMut, Div, Mul, Neg, Sub, SubAssign};
use crate::Vec;
=======
use std::{
    fmt,
    ops::{Add, AddAssign, Deref, DerefMut, Div, Mul, Neg, Sub, SubAssign},
};
>>>>>>> ee885534

use crate::{DenseOrSparsePolynomial, EvaluationDomain, Evaluations};
use algebra::{Field, PrimeField};
use rand::Rng;
use rayon::prelude::*;

/// Stores a polynomial in coefficient form.
#[derive(Clone, PartialEq, Eq, Hash, Default)]
pub struct DensePolynomial<F: Field> {
    /// The coefficient of `x^i` is stored at location `i` in `self.coeffs`.
    pub coeffs: Vec<F>,
}

impl<F: Field> fmt::Debug for DensePolynomial<F> {
    fn fmt(&self, f: &mut fmt::Formatter) -> Result<(), fmt::Error> {
        for (i, coeff) in self.coeffs.iter().enumerate().filter(|(_, c)| !c.is_zero()) {
            if i == 0 {
                write!(f, "\n{:?}", coeff)?;
            } else if i == 1 {
                write!(f, " + \n{:?} * x", coeff)?;
            } else {
                write!(f, " + \n{:?} * x^{}", coeff, i)?;
            }
        }
        Ok(())
    }
}

impl<F: Field> Deref for DensePolynomial<F> {
    type Target = [F];

    fn deref(&self) -> &[F] {
        &self.coeffs
    }
}

impl<F: Field> DerefMut for DensePolynomial<F> {
    fn deref_mut(&mut self) -> &mut [F] {
        &mut self.coeffs
    }
}

impl<F: Field> DensePolynomial<F> {
    /// Returns the zero polynomial.
    pub fn zero() -> Self {
        Self { coeffs: Vec::new() }
    }

    /// Checks if the given polynomial is zero.
    pub fn is_zero(&self) -> bool {
        self.coeffs.is_empty() || self.coeffs.iter().all(|coeff| coeff.is_zero())
    }

    /// Constructs a new polynomial from a list of coefficients.
    pub fn from_coefficients_slice(coeffs: &[F]) -> Self {
        Self::from_coefficients_vec(coeffs.to_vec())
    }

    /// Constructs a new polynomial from a list of coefficients.
    pub fn from_coefficients_vec(coeffs: Vec<F>) -> Self {
        let mut result = Self { coeffs };
        // While there are zeros at the end of the coefficient vector, pop them off.
        result.truncate_leading_zeros();
        // Check that either the coefficients vec is empty or that the last coeff is
        // non-zero.
        assert!(result.coeffs.last().map_or(true, |coeff| !coeff.is_zero()));

        result
    }

    /// Returns the degree of the polynomial.
    pub fn degree(&self) -> usize {
        if self.is_zero() {
            0
        } else {
            assert!(self.coeffs.last().map_or(false, |coeff| !coeff.is_zero()));
            self.coeffs.len() - 1
        }
    }

    fn truncate_leading_zeros(&mut self) {
        while self.coeffs.last().map_or(false, |c| c.is_zero()) {
            self.coeffs.pop();
        }
    }

    /// Evaluates `self` at the given `point` in the field.
    pub fn evaluate(&self, point: F) -> F {
        if self.is_zero() {
            return F::zero();
        }
        let mut powers_of_point = vec![F::one()];
        let mut cur = point;
        for _ in 0..self.degree() {
            powers_of_point.push(cur);
            cur *= &point;
        }
        assert_eq!(powers_of_point.len(), self.coeffs.len());
        let zero = F::zero();
        powers_of_point
            .into_par_iter()
            .zip(&self.coeffs)
            .map(|(power, coeff)| power * coeff)
            .reduce(|| zero, |a, b| a + &b)
    }

    /// Perform a naive n^2 multiplication of `self` by `other`.
    pub fn naive_mul(&self, other: &Self) -> Self {
        if self.is_zero() || other.is_zero() {
            DensePolynomial::zero()
        } else {
            let mut result = vec![F::zero(); self.degree() + other.degree() + 1];
            for (i, self_coeff) in self.coeffs.iter().enumerate() {
                for (j, other_coeff) in other.coeffs.iter().enumerate() {
                    result[i + j] += &(*self_coeff * other_coeff);
                }
            }
            DensePolynomial::from_coefficients_vec(result)
        }
    }

    /// Outputs a polynomial of degree `d` where each coefficient is sampled
    /// uniformly at random from the field `F`.
    pub fn rand<R: Rng>(d: usize, rng: &mut R) -> Self {
        let mut random_coeffs = Vec::new();
        for _ in 0..=d {
            random_coeffs.push(F::rand(rng));
        }
        Self::from_coefficients_vec(random_coeffs)
    }
}

impl<F: PrimeField> DensePolynomial<F> {
    /// Multiply `self` by the vanishing polynomial for the domain `domain`.
    /// Returns the result of the multiplication.
    pub fn mul_by_vanishing_poly(&self, domain: EvaluationDomain<F>) -> DensePolynomial<F> {
        let mut shifted = vec![F::zero(); domain.size()];
        shifted.extend_from_slice(&self.coeffs);
        shifted
            .par_iter_mut()
            .zip(&self.coeffs)
            .for_each(|(s, c)| *s -= c);

        DensePolynomial::from_coefficients_vec(shifted)
    }

    /// Divide `self` by the vanishing polynomial for the domain `domain`.
    /// Returns the quotient and remainder of the division.
    pub fn divide_by_vanishing_poly(
        &self,
        domain: EvaluationDomain<F>,
    ) -> Option<(DensePolynomial<F>, DensePolynomial<F>)> {
        let self_poly: DenseOrSparsePolynomial<F> = self.into();
        let vanishing_poly: DenseOrSparsePolynomial<F> = domain.vanishing_polynomial().into();
        self_poly.divide_with_q_and_r(&vanishing_poly)
    }
}

impl<'a, 'b, F: Field> Add<&'a DensePolynomial<F>> for &'b DensePolynomial<F> {
    type Output = DensePolynomial<F>;

    fn add(self, other: &'a DensePolynomial<F>) -> DensePolynomial<F> {
        let mut result = if self.is_zero() {
            other.clone()
        } else if other.is_zero() {
            self.clone()
        } else if self.degree() >= other.degree() {
            let mut result = self.clone();
            for (a, b) in result.coeffs.iter_mut().zip(&other.coeffs) {
                *a += b
            }
            result
        } else {
            let mut result = other.clone();
            for (a, b) in result.coeffs.iter_mut().zip(&self.coeffs) {
                *a += b
            }
            result
        };
        result.truncate_leading_zeros();
        result
    }
}

impl<'a, 'b, F: Field> AddAssign<&'a DensePolynomial<F>> for DensePolynomial<F> {
    fn add_assign(&mut self, other: &'a DensePolynomial<F>) {
        if self.is_zero() {
            self.coeffs.truncate(0);
            self.coeffs.extend_from_slice(&other.coeffs);
        } else if other.is_zero() {
        } else if self.degree() >= other.degree() {
            for (a, b) in self.coeffs.iter_mut().zip(&other.coeffs) {
                *a += b
            }
        } else {
            // Add the necessary number of zero coefficients.
            self.coeffs.resize(other.coeffs.len(), F::zero());
            for (a, b) in self.coeffs.iter_mut().zip(&other.coeffs) {
                *a += b
            }
            self.truncate_leading_zeros();
        }
    }
}

impl<'a, 'b, F: Field> AddAssign<(F, &'a DensePolynomial<F>)> for DensePolynomial<F> {
    fn add_assign(&mut self, (f, other): (F, &'a DensePolynomial<F>)) {
        if self.is_zero() {
            self.coeffs.truncate(0);
            self.coeffs.extend_from_slice(&other.coeffs);
            self.coeffs.iter_mut().for_each(|c| *c *= &f);
        } else if other.is_zero() {
        } else if self.degree() >= other.degree() {
            for (a, b) in self.coeffs.iter_mut().zip(&other.coeffs) {
                *a += &(f * b);
            }
        } else {
            // Add the necessary number of zero coefficients.
            self.coeffs.resize(other.coeffs.len(), F::zero());
            for (a, b) in self.coeffs.iter_mut().zip(&other.coeffs) {
                *a += &(f * b);
            }
            self.truncate_leading_zeros();
        }
    }
}

impl<F: PrimeField> DensePolynomial<F> {
    /// Evaluate `self` over `domain`.
    pub fn evaluate_over_domain_by_ref(&self, domain: EvaluationDomain<F>) -> Evaluations<F> {
        let poly: DenseOrSparsePolynomial<'_, F> = self.into();
        DenseOrSparsePolynomial::<F>::evaluate_over_domain(poly, domain)
    }

    /// Evaluate `self` over `domain`.
    pub fn evaluate_over_domain(self, domain: EvaluationDomain<F>) -> Evaluations<F> {
        let poly: DenseOrSparsePolynomial<'_, F> = self.into();
        DenseOrSparsePolynomial::<F>::evaluate_over_domain(poly, domain)
    }
}

impl<F: Field> Neg for DensePolynomial<F> {
    type Output = DensePolynomial<F>;

    #[inline]
    fn neg(mut self) -> DensePolynomial<F> {
        for coeff in &mut self.coeffs {
            *coeff = -*coeff;
        }
        self
    }
}

impl<'a, 'b, F: Field> Sub<&'a DensePolynomial<F>> for &'b DensePolynomial<F> {
    type Output = DensePolynomial<F>;

    #[inline]
    fn sub(self, other: &'a DensePolynomial<F>) -> DensePolynomial<F> {
        let mut result = if self.is_zero() {
            let mut result = other.clone();
            for coeff in &mut result.coeffs {
                *coeff = -(*coeff);
            }
            result
        } else if other.is_zero() {
            self.clone()
        } else if self.degree() >= other.degree() {
            let mut result = self.clone();
            for (a, b) in result.coeffs.iter_mut().zip(&other.coeffs) {
                *a -= b
            }
            result
        } else {
            let mut result = self.clone();
            result.coeffs.resize(other.coeffs.len(), F::zero());
            for (a, b) in result.coeffs.iter_mut().zip(&other.coeffs) {
                *a -= b;
            }
            result
        };
        result.truncate_leading_zeros();
        result
    }
}

impl<'a, 'b, F: Field> SubAssign<&'a DensePolynomial<F>> for DensePolynomial<F> {
    #[inline]
    fn sub_assign(&mut self, other: &'a DensePolynomial<F>) {
        if self.is_zero() {
            self.coeffs.resize(other.coeffs.len(), F::zero());
            for (i, coeff) in other.coeffs.iter().enumerate() {
                self.coeffs[i] -= coeff;
            }
        } else if other.is_zero() {
        } else if self.degree() >= other.degree() {
            for (a, b) in self.coeffs.iter_mut().zip(&other.coeffs) {
                *a -= b
            }
        } else {
            // Add the necessary number of zero coefficients.
            self.coeffs.resize(other.coeffs.len(), F::zero());
            for (a, b) in self.coeffs.iter_mut().zip(&other.coeffs) {
                *a -= b
            }
            // If the leading coefficient ends up being zero, pop it off.
            self.truncate_leading_zeros();
        }
    }
}

impl<'a, 'b, F: Field> Div<&'a DensePolynomial<F>> for &'b DensePolynomial<F> {
    type Output = DensePolynomial<F>;

    #[inline]
    fn div(self, divisor: &'a DensePolynomial<F>) -> DensePolynomial<F> {
        let a: DenseOrSparsePolynomial<_> = self.into();
        let b: DenseOrSparsePolynomial<_> = divisor.into();
        a.divide_with_q_and_r(&b).expect("division failed").0
    }
}

/// Performs O(nlogn) multiplication of polynomials if F is smooth.
impl<'a, 'b, F: PrimeField> Mul<&'a DensePolynomial<F>> for &'b DensePolynomial<F> {
    type Output = DensePolynomial<F>;

    #[inline]
    fn mul(self, other: &'a DensePolynomial<F>) -> DensePolynomial<F> {
        if self.is_zero() || other.is_zero() {
            DensePolynomial::zero()
        } else {
            let domain = EvaluationDomain::new(self.coeffs.len() + other.coeffs.len())
                .expect("field is not smooth enough to construct domain");
            let mut self_evals = self.evaluate_over_domain_by_ref(domain);
            let other_evals = other.evaluate_over_domain_by_ref(domain);
            self_evals *= &other_evals;
            self_evals.interpolate()
        }
    }
}

#[cfg(test)]
mod tests {
    use crate::polynomial::*;
    use algebra::{
        fields::{bls12_381::fr::Fr, Field},
        One, UniformRand, Zero,
    };
    use rand::thread_rng;

    #[test]
    fn double_polynomials_random() {
        let rng = &mut thread_rng();
        for degree in 0..70 {
            let p = DensePolynomial::<Fr>::rand(degree, rng);
            let p_double = &p + &p;
            let p_quad = &p_double + &p_double;
            assert_eq!(&(&(&p + &p) + &p) + &p, p_quad);
        }
    }

    #[test]
    fn add_polynomials() {
        let rng = &mut thread_rng();
        for a_degree in 0..70 {
            for b_degree in 0..70 {
                let p1 = DensePolynomial::<Fr>::rand(a_degree, rng);
                let p2 = DensePolynomial::<Fr>::rand(b_degree, rng);
                let res1 = &p1 + &p2;
                let res2 = &p2 + &p1;
                assert_eq!(res1, res2);
            }
        }
    }

    #[test]
    fn add_polynomials_with_mul() {
        let rng = &mut thread_rng();
        for a_degree in 0..70 {
            for b_degree in 0..70 {
                let mut p1 = DensePolynomial::rand(a_degree, rng);
                let p2 = DensePolynomial::rand(b_degree, rng);
                let f = Fr::rand(rng);
                let f_p2 = DensePolynomial::from_coefficients_vec(
                    p2.coeffs.iter().map(|c| f * c).collect(),
                );
                let res2 = &f_p2 + &p1;
                p1 += (f, &p2);
                let res1 = p1;
                assert_eq!(res1, res2);
            }
        }
    }

    #[test]
    fn sub_polynomials() {
        let rng = &mut thread_rng();
        let p1 = DensePolynomial::<Fr>::rand(5, rng);
        let p2 = DensePolynomial::<Fr>::rand(3, rng);
        let res1 = &p1 - &p2;
        let res2 = &p2 - &p1;
        assert_eq!(
            &res1 + &p2,
            p1,
            "Subtraction should be inverse of addition!"
        );
        assert_eq!(res1, -res2, "p2 - p1 = -(p1 - p2)");
    }

    #[test]
    fn divide_polynomials_fixed() {
        let dividend = DensePolynomial::from_coefficients_slice(&[
            "4".parse().unwrap(),
            "8".parse().unwrap(),
            "5".parse().unwrap(),
            "1".parse().unwrap(),
        ]);
        let divisor = DensePolynomial::from_coefficients_slice(&[Fr::one(), Fr::one()]); // Construct a monic linear polynomial.
        let result = &dividend / &divisor;
        let expected_result = DensePolynomial::from_coefficients_slice(&[
            "4".parse().unwrap(),
            "4".parse().unwrap(),
            "1".parse().unwrap(),
        ]);
        assert_eq!(expected_result, result);
    }

    #[test]
    fn divide_polynomials_random() {
        let rng = &mut thread_rng();

        for a_degree in 0..70 {
            for b_degree in 0..70 {
                let dividend = DensePolynomial::<Fr>::rand(a_degree, rng);
                let divisor = DensePolynomial::<Fr>::rand(b_degree, rng);
                if let Some((quotient, remainder)) = DenseOrSparsePolynomial::divide_with_q_and_r(
                    &(&dividend).into(),
                    &(&divisor).into(),
                ) {
                    assert_eq!(dividend, &(&divisor * &quotient) + &remainder)
                }
            }
        }
    }

    #[test]
    fn evaluate_polynomials() {
        let rng = &mut thread_rng();
        for a_degree in 0..70 {
            let p = DensePolynomial::rand(a_degree, rng);
            let point: Fr = Fr::from(10u64);
            let mut total = Fr::zero();
            for (i, coeff) in p.coeffs.iter().enumerate() {
                total += &(point.pow(&[i as u64]) * coeff);
            }
            assert_eq!(p.evaluate(point), total);
        }
    }

    #[test]
    fn mul_polynomials_random() {
        let rng = &mut thread_rng();
        for a_degree in 0..70 {
            for b_degree in 0..70 {
                let a = DensePolynomial::<Fr>::rand(a_degree, rng);
                let b = DensePolynomial::<Fr>::rand(b_degree, rng);
                assert_eq!(&a * &b, a.naive_mul(&b))
            }
        }
    }

    #[test]
    fn mul_by_vanishing_poly() {
        let rng = &mut thread_rng();
        for size in 1..10 {
            let domain = EvaluationDomain::new(1 << size).unwrap();
            for degree in 0..70 {
                let p = DensePolynomial::<Fr>::rand(degree, rng);
                let ans1 = p.mul_by_vanishing_poly(domain);
                let ans2 = &p * &domain.vanishing_polynomial().into();
                assert_eq!(ans1, ans2);
            }
        }
    }

    #[test]
    fn test_leading_zero() {
        let n = 10;
        let rand_poly = DensePolynomial::rand(n, &mut thread_rng());
        let coefficients = rand_poly.coeffs.clone();
        let leading_coefficient: Fr = coefficients[n];

        let negative_leading_coefficient = -leading_coefficient;
        let inverse_leading_coefficient = leading_coefficient.inverse().unwrap();

        let mut inverse_coefficients = coefficients.clone();
        inverse_coefficients[n] = inverse_leading_coefficient;

        let mut negative_coefficients = coefficients;
        negative_coefficients[n] = negative_leading_coefficient;

        let negative_poly = DensePolynomial::from_coefficients_vec(negative_coefficients);
        let inverse_poly = DensePolynomial::from_coefficients_vec(inverse_coefficients);

        let x = &inverse_poly * &rand_poly;
        assert_eq!(x.degree(), 2 * n);
        assert!(!x.coeffs.last().unwrap().is_zero());

        let y = &negative_poly + &rand_poly;
        assert_eq!(y.degree(), n - 1);
        assert!(!y.coeffs.last().unwrap().is_zero());
    }
}<|MERGE_RESOLUTION|>--- conflicted
+++ resolved
@@ -1,15 +1,10 @@
 //! A polynomial represented in coefficient form.
 
-<<<<<<< HEAD
-use core::fmt;
-use core::ops::{Add, AddAssign, Deref, DerefMut, Div, Mul, Neg, Sub, SubAssign};
 use crate::Vec;
-=======
-use std::{
+use core::{
     fmt,
     ops::{Add, AddAssign, Deref, DerefMut, Div, Mul, Neg, Sub, SubAssign},
 };
->>>>>>> ee885534
 
 use crate::{DenseOrSparsePolynomial, EvaluationDomain, Evaluations};
 use algebra::{Field, PrimeField};
