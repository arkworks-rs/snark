--- conflicted
+++ resolved
@@ -1,14 +1,9 @@
 //! A polynomial represented in evaluations form.
 
-<<<<<<< HEAD
 use core::ops::{Add, Sub, Mul, Div, AddAssign, SubAssign, MulAssign, DivAssign, Index};
 use crate::Vec;
 use algebra::PrimeField;
-=======
->>>>>>> ee885534
 use crate::{DensePolynomial, EvaluationDomain};
-use algebra::PrimeField;
-use std::ops::{Add, AddAssign, Div, DivAssign, Mul, MulAssign, Sub, SubAssign};
 
 /// Stores a polynomial in evaluation form.
 #[derive(Clone, PartialEq, Eq, Hash, Debug)]
