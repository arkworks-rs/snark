--- conflicted
+++ resolved
@@ -1,15 +1,7 @@
-<<<<<<< HEAD
 #[cfg(use_bw6_asm)]
 extern "C" {
     pub fn modmul768(x: *const u64, y: *const u64, m: *const u64, z: *mut u64);
 }
-=======
-#[cfg(feature = "bw6_asm")]
-extern "C" {
-    pub fn modmul768(x: *const u64, y: *const u64, m: *const u64, z: *mut u64);
-}
-
->>>>>>> 558f098a
 /// This modular multiplication algorithm uses Montgomery
 /// reduction for efficient implementation. It also additionally
 /// uses the "no-carry optimization" outlined
@@ -180,10 +172,7 @@
                     return self;
                 }
             }
-<<<<<<< HEAD
-
-=======
->>>>>>> 558f098a
+
             // Checking the modulus at compile time
             let first_bit_set = P::MODULUS.0[$limbs - 1] >> 63 != 0;
             let mut all_bits_set = P::MODULUS.0[$limbs - 1] == !0 - (1 << 63);
