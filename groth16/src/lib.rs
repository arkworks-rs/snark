--- conflicted
+++ resolved
@@ -51,11 +51,7 @@
 pub use self::{generator::*, prover::*, verifier::*};
 
 /// A proof in the Groth16 SNARK.
-<<<<<<< HEAD
-#[derive(Clone, Debug, PartialEq)]
-=======
-#[derive(Clone, CanonicalSerialize, CanonicalDeserialize)]
->>>>>>> 30945115
+#[derive(Clone, Debug, PartialEq, CanonicalSerialize, CanonicalDeserialize)]
 pub struct Proof<E: PairingEngine> {
     pub a: E::G1Affine,
     pub b: E::G2Affine,
@@ -97,11 +93,7 @@
 }
 
 /// A verification key in the Groth16 SNARK.
-<<<<<<< HEAD
-#[derive(Clone, Debug, PartialEq)]
-=======
-#[derive(Clone, CanonicalSerialize, CanonicalDeserialize)]
->>>>>>> 30945115
+#[derive(Clone, Debug, PartialEq, CanonicalSerialize, CanonicalDeserialize)]
 pub struct VerifyingKey<E: PairingEngine> {
     pub alpha_g1:     E::G1Affine,
     pub beta_g2:      E::G2Affine,
@@ -151,11 +143,7 @@
 }
 
 /// Full public (prover and verifier) parameters for the Groth16 zkSNARK.
-<<<<<<< HEAD
-#[derive(Clone, Debug, PartialEq)]
-=======
-#[derive(Clone, CanonicalSerialize, CanonicalDeserialize)]
->>>>>>> 30945115
+#[derive(Clone, Debug, PartialEq, CanonicalSerialize, CanonicalDeserialize)]
 pub struct Parameters<E: PairingEngine> {
     pub vk:         VerifyingKey<E>,
     pub beta_g1:    E::G1Affine,
