--- conflicted
+++ resolved
@@ -32,11 +32,8 @@
 
 [features]
 asm = [ "algebra/asm"]
-<<<<<<< HEAD
 prefetch = [ "algebra/prefetch"]
-=======
 bw6_asm = [ "algebra/bw6_asm"]
->>>>>>> cecdebd4
 n_fold = []
 mnt4_298 = [ "algebra/mnt4_298"]
 mnt6_298 = [ "algebra/mnt6_298"]
