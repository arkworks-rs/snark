--- conflicted
+++ resolved
@@ -3,15 +3,11 @@
     crh::pedersen::PedersenWindow,
 };
 use algebra_core::{to_bytes, Group, ToBytes};
+use algebra_core::fields::{Field, PrimeField};
 use r1cs_core::{ConstraintSystem, SynthesisError};
 
 use crate::commitment::CommitmentGadget;
-<<<<<<< HEAD
-use algebra_core::fields::{Field, PrimeField};
-=======
-use algebra::fields::{Field, PrimeField};
 use core::{borrow::Borrow, marker::PhantomData};
->>>>>>> 2c22b770
 use r1cs_std::prelude::*;
 
 #[derive(Derivative)]
@@ -175,6 +171,12 @@
 
 #[cfg(test)]
 mod test {
+    use algebra::{
+        fields::jubjub::{fq::Fq, fr::Fr},
+        UniformRand,
+    };
+    use rand::thread_rng;
+
     use crate::{
         commitment::{
             pedersen::{
@@ -184,11 +186,7 @@
         },
         crh::pedersen::PedersenWindow,
     };
-    use algebra::{
-        curves::{jubjub::JubJubProjective as JubJub, ProjectiveCurve},
-        fields::jubjub::{fq::Fq, fr::Fr},
-        test_rng, UniformRand,
-    };
+    use algebra::curves::{jubjub::JubJubProjective as JubJub, ProjectiveCurve};
     use r1cs_core::ConstraintSystem;
     use r1cs_std::{
         groups::jubjub::JubJubGadget, prelude::*, test_constraint_system::TestConstraintSystem,
@@ -208,7 +206,7 @@
 
         let input = [1u8; 4];
 
-        let rng = &mut test_rng();
+        let rng = &mut thread_rng();
 
         type TestCOMM = PedersenCommitment<JubJub, Window>;
         type TestCOMMGadget = PedersenCommitmentGadget<JubJub, Fq, JubJubGadget>;
