use crate::{Error, Vec};
use core::{
    fmt::{Debug, Formatter, Result as FmtResult},
    marker::PhantomData,
};
use rand::Rng;
#[cfg(feature = "parallel")]
use rayon::prelude::*;

use crate::crh::FixedLengthCRH;
<<<<<<< HEAD
use algebra_core::{groups::Group, Field, ToConstraintField};
=======
use algebra::{groups::Group, Field, ToConstraintField};
use ff_fft::cfg_chunks;
>>>>>>> 2c22b770

#[cfg(feature = "r1cs")]
pub mod constraints;

pub trait PedersenWindow: Clone {
    const WINDOW_SIZE: usize;
    const NUM_WINDOWS: usize;
}

#[derive(Clone, Default)]
pub struct PedersenParameters<G: Group> {
    pub generators: Vec<Vec<G>>,
}

pub struct PedersenCRH<G: Group, W: PedersenWindow> {
    group:  PhantomData<G>,
    window: PhantomData<W>,
}

impl<G: Group, W: PedersenWindow> PedersenCRH<G, W> {
    pub fn create_generators<R: Rng>(rng: &mut R) -> Vec<Vec<G>> {
        let mut generators_powers = Vec::new();
        for _ in 0..W::NUM_WINDOWS {
            generators_powers.push(Self::generator_powers(W::WINDOW_SIZE, rng));
        }
        generators_powers
    }

    pub fn generator_powers<R: Rng>(num_powers: usize, rng: &mut R) -> Vec<G> {
        let mut cur_gen_powers = Vec::with_capacity(num_powers);
        let mut base = G::rand(rng);
        for _ in 0..num_powers {
            cur_gen_powers.push(base);
            base.double_in_place();
        }
        cur_gen_powers
    }
}

impl<G: Group, W: PedersenWindow> FixedLengthCRH for PedersenCRH<G, W> {
    const INPUT_SIZE_BITS: usize = W::WINDOW_SIZE * W::NUM_WINDOWS;
    type Output = G;
    type Parameters = PedersenParameters<G>;

    fn setup<R: Rng>(rng: &mut R) -> Result<Self::Parameters, Error> {
        let time = start_timer!(|| format!(
            "PedersenCRH::Setup: {} {}-bit windows; {{0,1}}^{{{}}} -> G",
            W::NUM_WINDOWS,
            W::WINDOW_SIZE,
            W::NUM_WINDOWS * W::WINDOW_SIZE
        ));
        let generators = Self::create_generators(rng);
        end_timer!(time);
        Ok(Self::Parameters { generators })
    }

    fn evaluate(parameters: &Self::Parameters, input: &[u8]) -> Result<Self::Output, Error> {
        let eval_time = start_timer!(|| "PedersenCRH::Eval");

        if (input.len() * 8) > W::WINDOW_SIZE * W::NUM_WINDOWS {
            panic!(
                "incorrect input length {:?} for window params {:?}x{:?}",
                input.len(),
                W::WINDOW_SIZE,
                W::NUM_WINDOWS
            );
        }

        let mut padded_input = Vec::with_capacity(input.len());
        let mut input = input;
        // Pad the input if it is not the current length.
        if (input.len() * 8) < W::WINDOW_SIZE * W::NUM_WINDOWS {
            let current_length = input.len();
            padded_input.extend_from_slice(input);
            for _ in current_length..((W::WINDOW_SIZE * W::NUM_WINDOWS) / 8) {
                padded_input.push(0u8);
            }
            input = padded_input.as_slice();
        }

        assert_eq!(
            parameters.generators.len(),
            W::NUM_WINDOWS,
            "Incorrect pp of size {:?}x{:?} for window params {:?}x{:?}",
            parameters.generators[0].len(),
            parameters.generators.len(),
            W::WINDOW_SIZE,
            W::NUM_WINDOWS
        );

        // Compute sum of h_i^{m_i} for all i.
        let bits = bytes_to_bits(input);
        let result = cfg_chunks!(bits, W::WINDOW_SIZE)
            .zip(&parameters.generators)
            .map(|(bits, generator_powers)| {
                let mut encoded = G::zero();
                for (bit, base) in bits.iter().zip(generator_powers.iter()) {
                    if *bit {
                        encoded += base;
                    }
                }
                encoded
            })
            .sum::<G>();

        end_timer!(eval_time);

        Ok(result)
    }
}

pub fn bytes_to_bits(bytes: &[u8]) -> Vec<bool> {
    let mut bits = Vec::with_capacity(bytes.len() * 8);
    for byte in bytes {
        for i in 0..8 {
            let bit = (*byte >> i) & 1;
            bits.push(bit == 1)
        }
    }
    bits
}

impl<G: Group> Debug for PedersenParameters<G> {
    fn fmt(&self, f: &mut Formatter<'_>) -> FmtResult {
        write!(f, "Pedersen Hash Parameters {{\n")?;
        for (i, g) in self.generators.iter().enumerate() {
            write!(f, "\t  Generator {}: {:?}\n", i, g)?;
        }
        write!(f, "}}\n")
    }
}

impl<ConstraintF: Field, G: Group + ToConstraintField<ConstraintF>> ToConstraintField<ConstraintF>
    for PedersenParameters<G>
{
    #[inline]
    fn to_field_elements(&self) -> Result<Vec<ConstraintF>, Error> {
        Ok(Vec::new())
    }
}<|MERGE_RESOLUTION|>--- conflicted
+++ resolved
@@ -8,12 +8,8 @@
 use rayon::prelude::*;
 
 use crate::crh::FixedLengthCRH;
-<<<<<<< HEAD
 use algebra_core::{groups::Group, Field, ToConstraintField};
-=======
-use algebra::{groups::Group, Field, ToConstraintField};
 use ff_fft::cfg_chunks;
->>>>>>> 2c22b770
 
 #[cfg(feature = "r1cs")]
 pub mod constraints;
@@ -105,8 +101,8 @@
         );
 
         // Compute sum of h_i^{m_i} for all i.
-        let bits = bytes_to_bits(input);
-        let result = cfg_chunks!(bits, W::WINDOW_SIZE)
+        let result = bytes_to_bits(input)
+            .par_chunks(W::WINDOW_SIZE)
             .zip(&parameters.generators)
             .map(|(bits, generator_powers)| {
                 let mut encoded = G::zero();
@@ -117,8 +113,7 @@
                 }
                 encoded
             })
-            .sum::<G>();
-
+            .reduce(G::zero, |a, b| a + &b);
         end_timer!(eval_time);
 
         Ok(result)
