--- conflicted
+++ resolved
@@ -1,10 +1,5 @@
-<<<<<<< HEAD
-use algebra_core::Field;
-use std::hash::Hash;
-=======
-use algebra::Field;
 use core::hash::Hash;
->>>>>>> 2c22b770
+use core::{borrow::Borrow, marker::PhantomData};
 
 use crate::crh::{
     bowe_hopwood::{BoweHopwoodPedersenCRH, BoweHopwoodPedersenParameters, CHUNK_SIZE},
@@ -12,10 +7,10 @@
     FixedLengthCRHGadget,
 };
 use algebra_core::groups::Group;
+use algebra_core::Field;
 use r1cs_core::{ConstraintSystem, SynthesisError};
 use r1cs_std::{alloc::AllocGadget, groups::GroupGadget, uint8::UInt8};
 
-use core::{borrow::Borrow, marker::PhantomData};
 use r1cs_std::bits::boolean::Boolean;
 
 #[derive(Derivative)]
@@ -130,21 +125,20 @@
 
 #[cfg(test)]
 mod test {
+    use algebra::fields::sw6::fr::Fr;
+    use rand::{thread_rng, Rng};
+
     use crate::crh::{
         bowe_hopwood::{constraints::BoweHopwoodPedersenCRHGadget, BoweHopwoodPedersenCRH},
         pedersen::PedersenWindow,
         FixedLengthCRH, FixedLengthCRHGadget,
     };
-    use algebra::{
-        curves::edwards_sw6::EdwardsProjective as Edwards, fields::sw6::fr::Fr, test_rng,
-        ProjectiveCurve,
-    };
+    use algebra::{curves::edwards_sw6::EdwardsProjective as Edwards, ProjectiveCurve};
     use r1cs_core::ConstraintSystem;
     use r1cs_std::{
         alloc::AllocGadget, groups::curves::twisted_edwards::edwards_sw6::EdwardsSWGadget,
         test_constraint_system::TestConstraintSystem, uint8::UInt8,
     };
-    use rand::Rng;
 
     type TestCRH = BoweHopwoodPedersenCRH<Edwards, Window>;
     type TestCRHGadget = BoweHopwoodPedersenCRHGadget<Edwards, Fr, EdwardsSWGadget>;
@@ -174,7 +168,7 @@
 
     #[test]
     fn crh_primitive_gadget_test() {
-        let rng = &mut test_rng();
+        let rng = &mut thread_rng();
         let mut cs = TestConstraintSystem::<Fr>::new();
 
         let (input, input_bytes) = generate_input(&mut cs, rng);
