--- conflicted
+++ resolved
@@ -1,10 +1,6 @@
-<<<<<<< HEAD
 use algebra_core::bytes::ToBytes;
-=======
-use algebra::bytes::ToBytes;
+use rand::Rng;
 use core::hash::Hash;
->>>>>>> 2c22b770
-use rand::Rng;
 
 pub mod bowe_hopwood;
 pub mod injective_map;
