--- conflicted
+++ resolved
@@ -1,11 +1,7 @@
 use crate::Error;
-<<<<<<< HEAD
 use algebra_core::bytes::ToBytes;
-=======
-use algebra::bytes::ToBytes;
+use rand::Rng;
 use core::hash::Hash;
->>>>>>> 2c22b770
-use rand::Rng;
 
 #[cfg(feature = "r1cs")]
 pub mod constraints;
@@ -58,13 +54,14 @@
 mod test {
     use crate::{signature::schnorr::SchnorrSignature, SignatureScheme};
     use algebra::{
-        curves::edwards_sw6::EdwardsAffine as Edwards, groups::Group, test_rng, to_bytes, ToBytes,
+        curves::edwards_sw6::EdwardsAffine as Edwards, groups::Group, to_bytes, ToBytes,
         UniformRand,
     };
     use blake2::Blake2s;
+    use rand::thread_rng;
 
     fn sign_and_verify<S: SignatureScheme>(message: &[u8]) {
-        let rng = &mut test_rng();
+        let rng = &mut thread_rng();
         let parameters = S::setup::<_>(rng).unwrap();
         let (pk, sk) = S::keygen(&parameters, rng).unwrap();
         let sig = S::sign(&parameters, &sk, &message, rng).unwrap();
@@ -72,7 +69,7 @@
     }
 
     fn failed_verification<S: SignatureScheme>(message: &[u8], bad_message: &[u8]) {
-        let rng = &mut test_rng();
+        let rng = &mut thread_rng();
         let parameters = S::setup::<_>(rng).unwrap();
         let (pk, sk) = S::keygen(&parameters, rng).unwrap();
         let sig = S::sign(&parameters, &sk, message, rng).unwrap();
@@ -80,7 +77,7 @@
     }
 
     fn randomize_and_verify<S: SignatureScheme>(message: &[u8], randomness: &[u8]) {
-        let rng = &mut test_rng();
+        let rng = &mut thread_rng();
         let parameters = S::setup::<_>(rng).unwrap();
         let (pk, sk) = S::keygen(&parameters, rng).unwrap();
         let sig = S::sign(&parameters, &sk, message, rng).unwrap();
@@ -93,7 +90,7 @@
     #[test]
     fn schnorr_signature_test() {
         let message = "Hi, I am a Schnorr signature!";
-        let rng = &mut test_rng();
+        let rng = &mut thread_rng();
         sign_and_verify::<SchnorrSignature<Edwards, Blake2s>>(message.as_bytes());
         failed_verification::<SchnorrSignature<Edwards, Blake2s>>(
             message.as_bytes(),
