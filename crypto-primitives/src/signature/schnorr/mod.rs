--- conflicted
+++ resolved
@@ -1,10 +1,5 @@
-<<<<<<< HEAD
-use crate::{Error, SignatureScheme};
+use crate::{Error, SignatureScheme, Vec};
 use algebra_core::{
-=======
-use crate::{Error, SignatureScheme, Vec};
-use algebra::{
->>>>>>> 2c22b770
     bytes::ToBytes,
     fields::{Field, PrimeField},
     groups::Group,
