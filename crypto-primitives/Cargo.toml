--- conflicted
+++ resolved
@@ -22,66 +22,29 @@
 ################################# Dependencies ################################
 
 [dependencies]
-<<<<<<< HEAD
 algebra-core = { path = "../algebra-core", default-features = false }
-r1cs-core = { path = "../r1cs-core", optional = true }
-r1cs-std = { path = "../r1cs-std", optional = true }
-gm17 = { path = "../gm17", optional = true }
-groth16 = { path = "../groth16", optional = true }
-=======
-algebra = { path = "../algebra", default-features = false }
->>>>>>> 2c22b770
 bench-utils = { path = "../bench-utils" }
+
 blake2 = { version = "0.7", default-features = false }
-derivative = { version = "1.0", features = ["use_core"] }
 digest = "0.7"
+
 ff-fft = { path = "../ff-fft", default-features = false }
 gm17 = { path = "../gm17", optional = true, default-features = false }
 groth16 = { path = "../groth16", optional = true, default-features = false }
+
 r1cs-core = { path = "../r1cs-core", optional = true, default-features = false }
 r1cs-std = { path = "../r1cs-std", optional = true, default-features = false }
+
 rand = { version = "0.7", default-features = false }
 rayon = { version = "1.0", optional = true }
+derivative = { version = "1.0", features = ["use_core"] }
 
 [features]
-default = ["parallel"]
+default = ["std"]
 r1cs = ["r1cs-core", "r1cs-std"]
-std = ["r1cs", "algebra/std", "r1cs-core/std", "r1cs-std/std", "gm17/std", "groth16/std", "ff-fft/std"]
-parallel = ["std", "rayon"]
+std = ["r1cs", "algebra-core/std", "r1cs-core/std", "r1cs-std/std"]
+parallel = ["std", "rayon", "gm17/parallel", "groth16/parallel", "ff-fft/parallel"]
 
 [dev-dependencies]
-<<<<<<< HEAD
-criterion = "0.3.1"
-rand_xorshift = { version = "0.2" }
 algebra = { path = "../algebra", default-features = false }
-
-################################# Benchmarks ##################################
-
-[[bench]]
-name = "pedersen_crh"
-path = "benches/crypto_primitives/crh.rs"
-harness = false
-
-[[bench]]
-name = "pedersen_comm"
-path = "benches/crypto_primitives/comm.rs"
-harness = false
-
-[[bench]]
-name = "blake2s_prf"
-path = "benches/crypto_primitives/prf.rs"
-harness = false
-
-[[bench]]
-name = "schnorr_sig"
-path = "benches/crypto_primitives/signature.rs"
-harness = false
-
-[[bench]]
-name = "gm17"
-path = "benches/crypto_primitives/nizk.rs"
-required-features = ["r1cs", "gm17"]
-harness = false
-=======
-rand_xorshift = { version = "0.2" }
->>>>>>> 2c22b770
+rand_xorshift = { version = "0.2" }