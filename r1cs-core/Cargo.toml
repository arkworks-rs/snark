--- conflicted
+++ resolved
@@ -21,11 +21,7 @@
 
 [dependencies]
 algebra = { path = "../algebra" }
-<<<<<<< HEAD
-smallvec = { version = "0.6" }
+smallvec = "1.1.0"
 
 [features]
-std = ["algebra/std"]
-=======
-smallvec = "1.1.0"
->>>>>>> ee885534
+std = ["algebra/std"]