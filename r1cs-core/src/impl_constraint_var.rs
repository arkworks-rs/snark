use crate::{ConstraintVar, ConstraintVar::*, LinearCombination, Variable};
use algebra::Field;
<<<<<<< HEAD
use crate::ConstraintVar::*;
use crate::{LinearCombination, Variable, ConstraintVar};
use core::ops::{Add, AddAssign, Mul, MulAssign, Neg, Sub};
=======
use std::ops::{Add, AddAssign, Mul, MulAssign, Neg, Sub};
>>>>>>> ee885534

impl<F: Field> From<Variable> for ConstraintVar<F> {
    #[inline]
    fn from(var: Variable) -> Self {
        Var(var)
    }
}

impl<F: Field> From<(F, Variable)> for ConstraintVar<F> {
    #[inline]
    fn from(coeff_var: (F, Variable)) -> Self {
        LC(coeff_var.into())
    }
}

impl<F: Field> From<LinearCombination<F>> for ConstraintVar<F> {
    #[inline]
    fn from(lc: LinearCombination<F>) -> Self {
        LC(lc)
    }
}

impl<F: Field> From<(F, LinearCombination<F>)> for ConstraintVar<F> {
    #[inline]
    fn from((coeff, mut lc): (F, LinearCombination<F>)) -> Self {
        lc *= coeff;
        LC(lc)
    }
}

impl<F: Field> From<(F, ConstraintVar<F>)> for ConstraintVar<F> {
    #[inline]
    fn from((coeff, var): (F, ConstraintVar<F>)) -> Self {
        match var {
            LC(lc) => (coeff, lc).into(),
            Var(var) => (coeff, var).into(),
        }
    }
}

impl<F: Field> ConstraintVar<F> {
    /// Returns an empty linear combination.
    #[inline]
    pub fn zero() -> Self {
        LC(LinearCombination::zero())
    }

    /// Negate the coefficients of all variables in `self`.
    pub fn negate_in_place(&mut self) {
        match self {
            LC(ref mut lc) => lc.negate_in_place(),
            Var(var) => *self = (-F::one(), *var).into(),
        }
    }

    /// Double the coefficients of all variables in `self`.
    pub fn double_in_place(&mut self) {
        match self {
            LC(lc) => lc.double_in_place(),
            Var(var) => *self = (F::one().double(), *var).into(),
        }
    }
}

impl<F: Field> Add<LinearCombination<F>> for ConstraintVar<F> {
    type Output = LinearCombination<F>;

    #[inline]
    fn add(self, other_lc: LinearCombination<F>) -> LinearCombination<F> {
        match self {
            LC(lc) => other_lc + lc,
            Var(var) => other_lc + var,
        }
    }
}

impl<F: Field> Sub<LinearCombination<F>> for ConstraintVar<F> {
    type Output = LinearCombination<F>;

    #[inline]
    fn sub(self, other_lc: LinearCombination<F>) -> LinearCombination<F> {
        let result = match self {
            LC(lc) => other_lc - lc,
            Var(var) => other_lc - var,
        };
        -result
    }
}

impl<F: Field> Add<LinearCombination<F>> for &ConstraintVar<F> {
    type Output = LinearCombination<F>;

    #[inline]
    fn add(self, other_lc: LinearCombination<F>) -> LinearCombination<F> {
        match self {
            LC(lc) => other_lc + lc,
            Var(var) => other_lc + *var,
        }
    }
}

impl<F: Field> Sub<LinearCombination<F>> for &ConstraintVar<F> {
    type Output = LinearCombination<F>;

    #[inline]
    fn sub(self, other_lc: LinearCombination<F>) -> LinearCombination<F> {
        let result = match self {
            LC(lc) => other_lc - lc,
            Var(var) => other_lc - *var,
        };
        -result
    }
}

impl<F: Field> Add<(F, Variable)> for ConstraintVar<F> {
    type Output = Self;

    #[inline]
    fn add(self, var: (F, Variable)) -> Self {
        let lc = match self {
            LC(lc) => lc + var,
            Var(var2) => LinearCombination::from(var2) + var,
        };
        LC(lc)
    }
}

impl<F: Field> AddAssign<(F, Variable)> for ConstraintVar<F> {
    #[inline]
    fn add_assign(&mut self, var: (F, Variable)) {
        match self {
            LC(ref mut lc) => *lc += var,
            Var(var2) => *self = LC(LinearCombination::from(*var2) + var),
        };
    }
}

impl<F: Field> Neg for ConstraintVar<F> {
    type Output = Self;

    #[inline]
    fn neg(mut self) -> Self {
        self.negate_in_place();
        self
    }
}

impl<F: Field> Mul<F> for ConstraintVar<F> {
    type Output = Self;

    #[inline]
    fn mul(self, scalar: F) -> Self {
        match self {
            LC(lc) => LC(lc * scalar),
            Var(var) => (scalar, var).into(),
        }
    }
}

impl<F: Field> MulAssign<F> for ConstraintVar<F> {
    #[inline]
    fn mul_assign(&mut self, scalar: F) {
        match self {
            LC(lc) => *lc *= scalar,
            Var(var) => *self = (scalar, *var).into(),
        }
    }
}

impl<F: Field> Sub<(F, Variable)> for ConstraintVar<F> {
    type Output = Self;

    #[inline]
    fn sub(self, (coeff, var): (F, Variable)) -> Self {
        self + (-coeff, var)
    }
}

impl<F: Field> Add<Variable> for ConstraintVar<F> {
    type Output = Self;

    fn add(self, other: Variable) -> Self {
        self + (F::one(), other)
    }
}

impl<F: Field> Sub<Variable> for ConstraintVar<F> {
    type Output = Self;

    #[inline]
    fn sub(self, other: Variable) -> Self {
        self - (F::one(), other)
    }
}

impl<'a, F: Field> Add<&'a Self> for ConstraintVar<F> {
    type Output = Self;

    #[inline]
    fn add(self, other: &'a Self) -> Self {
        let lc = match self {
            LC(lc2) => lc2,
            Var(var) => var.into(),
        };
        let lc2 = match other {
            LC(lc2) => lc + lc2,
            Var(var) => lc + *var,
        };
        LC(lc2)
    }
}

impl<'a, F: Field> Sub<&'a Self> for ConstraintVar<F> {
    type Output = Self;

    #[inline]
    fn sub(self, other: &'a Self) -> Self {
        let lc = match self {
            LC(lc2) => lc2,
            Var(var) => var.into(),
        };
        let lc2 = match other {
            LC(lc2) => lc - lc2,
            Var(var) => lc - *var,
        };
        LC(lc2)
    }
}

impl<F: Field> Add<&ConstraintVar<F>> for &ConstraintVar<F> {
    type Output = ConstraintVar<F>;

    #[inline]
    fn add(self, other: &ConstraintVar<F>) -> Self::Output {
        (ConstraintVar::zero() + self) + other
    }
}

impl<F: Field> Sub<&ConstraintVar<F>> for &ConstraintVar<F> {
    type Output = ConstraintVar<F>;

    #[inline]
    fn sub(self, other: &ConstraintVar<F>) -> Self::Output {
        (ConstraintVar::zero() + self) - other
    }
}

impl<'a, F: Field> Add<(F, &'a Self)> for ConstraintVar<F> {
    type Output = Self;

    #[inline]
    fn add(self, (coeff, other): (F, &'a Self)) -> Self {
        let mut lc = match self {
            LC(lc2) => lc2,
            Var(var) => LinearCombination::zero() + var,
        };

        lc = match other {
            LC(lc2) => lc + (coeff, lc2),
            Var(var) => lc + (coeff, *var),
        };
        LC(lc)
    }
}

impl<'a, F: Field> Sub<(F, &'a Self)> for ConstraintVar<F> {
    type Output = Self;

    #[inline]
    fn sub(self, (coeff, other): (F, &'a Self)) -> Self {
        let mut lc = match self {
            LC(lc2) => lc2,
            Var(var) => LinearCombination::zero() + var,
        };
        lc = match other {
            LC(lc2) => lc - (coeff, lc2),
            Var(var) => lc - (coeff, *var),
        };
        LC(lc)
    }
}<|MERGE_RESOLUTION|>--- conflicted
+++ resolved
@@ -1,12 +1,6 @@
 use crate::{ConstraintVar, ConstraintVar::*, LinearCombination, Variable};
 use algebra::Field;
-<<<<<<< HEAD
-use crate::ConstraintVar::*;
-use crate::{LinearCombination, Variable, ConstraintVar};
 use core::ops::{Add, AddAssign, Mul, MulAssign, Neg, Sub};
-=======
-use std::ops::{Add, AddAssign, Mul, MulAssign, Neg, Sub};
->>>>>>> ee885534
 
 impl<F: Field> From<Variable> for ConstraintVar<F> {
     #[inline]
