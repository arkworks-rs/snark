--- conflicted
+++ resolved
@@ -91,11 +91,8 @@
 parallel_random_gen = []
 derive = [ "algebra-core/derive" ]
 asm = [ "algebra-core/llvm_asm" ]
-<<<<<<< HEAD
 prefetch = [ "algebra-core/prefetch"]
 timing = [ "algebra-core/timing"]
 timing_detailed = [ "algebra-core/timing_detailed" ]
 timing_thread_id = [ "algebra-core/timing_thread_id" ]
-=======
-bw6_asm = [ "algebra-core/bw6_asm" ]
->>>>>>> cecdebd4
+bw6_asm = [ "algebra-core/bw6_asm" ]