--- conflicted
+++ resolved
@@ -1,22 +1,6 @@
-<<<<<<< HEAD
-use rand::{Rng, distributions::{Standard, Distribution}};
-use crate::{UniformRand, ToBits, FromBits, PrimeField, Error, SemanticallyValid};
-use std::{
-    cmp::Ordering,
-    io::{Read, Result as IoResult, Write},
-    marker::PhantomData,
-    ops::{Add, AddAssign, Div, DivAssign, Mul, MulAssign, Neg, Sub, SubAssign},
-};
-
-use crate::{
-    bytes::{FromBytes, ToBytes},
-    fields::{Field, Fp2, Fp2Parameters, FpParameters},
-};
-=======
 use super::cubic_extension::*;
 use crate::fields::*;
 use std::marker::PhantomData;
->>>>>>> 6c5c674f
 
 pub trait Fp6Parameters: 'static + Send + Sync + Copy {
     type Fp2Params: Fp2Parameters;
@@ -153,365 +137,4 @@
         self.c1 = t2;
         self.c2 = t3;
     }
-<<<<<<< HEAD
-}
-
-impl<P: Fp6Parameters> Field for Fp6<P> {
-    fn zero() -> Self {
-        Self::new(Fp2::zero(), Fp2::zero(), Fp2::zero())
-    }
-
-    fn is_zero(&self) -> bool {
-        self.c0.is_zero() && self.c1.is_zero() && self.c2.is_zero()
-    }
-
-    fn one() -> Self {
-        Self::new(Fp2::one(), Fp2::zero(), Fp2::zero())
-    }
-
-    fn is_one(&self) -> bool {
-        self.c0.is_one() && self.c1.is_zero() && self.c2.is_zero()
-    }
-
-    #[inline]
-    fn is_odd(&self) -> bool {
-        self.c2.is_odd() ||
-            (self.c2.is_zero() && self.c1.is_odd()) ||
-            ( self.c2.is_zero() && self.c1.is_zero() && self.c0.is_odd())
-    }
-
-    #[inline]
-    fn characteristic<'a>() -> &'a [u64] {
-        Fp2::<P::Fp2Params>::characteristic()
-    }
-
-    fn double(&self) -> Self {
-        let mut result = self.clone();
-        result.double_in_place();
-        result
-    }
-
-    fn double_in_place(&mut self) -> &mut Self {
-        self.c0.double_in_place();
-        self.c1.double_in_place();
-        self.c2.double_in_place();
-        self
-    }
-
-    fn square(&self) -> Self {
-        let mut result = self.clone();
-        result.square_in_place();
-        result
-    }
-
-    fn square_in_place(&mut self) -> &mut Self {
-        let s0 = self.c0.square();
-        let s1 = (self.c0 * &self.c1).double();
-        let s2 = (self.c0 - &self.c1 + &self.c2).square();
-        let s3 = (self.c1 * &self.c2).double();
-        let s4 = self.c2.square();
-
-        self.c0 = s0 + &P::mul_fp2_by_nonresidue(&s3);
-        self.c1 = s1 + &P::mul_fp2_by_nonresidue(&s4);
-        self.c2 = s1 + &s2 + &s3 - &s0 - &s4;
-
-        self
-    }
-
-    fn inverse(&self) -> Option<Self> {
-        if self.is_zero() {
-            None
-        } else {
-            let mut c0 = self.c2;
-            c0 = P::mul_fp2_by_nonresidue(&c0);
-            c0.mul_assign(&self.c1);
-            c0 = c0.neg();
-            {
-                let mut c0s = self.c0;
-                c0s.square_in_place();
-                c0.add_assign(&c0s);
-            }
-            let mut c1 = self.c2;
-            c1.square_in_place();
-            c1 = P::mul_fp2_by_nonresidue(&c1);
-            {
-                let mut c01 = self.c0;
-                c01.mul_assign(&self.c1);
-                c1.sub_assign(&c01);
-            }
-            let mut c2 = self.c1;
-            c2.square_in_place();
-            {
-                let mut c02 = self.c0;
-                c02.mul_assign(&self.c2);
-                c2.sub_assign(&c02);
-            }
-
-            let mut tmp1 = self.c2;
-            tmp1.mul_assign(&c1);
-            let mut tmp2 = self.c1;
-            tmp2.mul_assign(&c2);
-            tmp1.add_assign(&tmp2);
-            tmp1 = P::mul_fp2_by_nonresidue(&tmp1);
-            tmp2 = self.c0;
-            tmp2.mul_assign(&c0);
-            tmp1.add_assign(&tmp2);
-
-            match tmp1.inverse() {
-                Some(t) => Some(Self::new(t * &c0, t * &c1, t * &c2)),
-                None => None,
-            }
-        }
-    }
-
-    fn inverse_in_place(&mut self) -> Option<&mut Self> {
-        if let Some(inverse) = self.inverse() {
-            *self = inverse;
-            Some(self)
-        } else {
-            None
-        }
-    }
-
-    fn frobenius_map(&mut self, power: usize) {
-        self.c0.frobenius_map(power);
-        self.c1.frobenius_map(power);
-        self.c2.frobenius_map(power);
-
-        self.c1.mul_assign(&P::FROBENIUS_COEFF_FP6_C1[power % 6]);
-        self.c2.mul_assign(&P::FROBENIUS_COEFF_FP6_C2[power % 6]);
-    }
-}
-
-impl<P: Fp6Parameters> std::fmt::Display for Fp6<P> {
-    fn fmt(&self, f: &mut std::fmt::Formatter<'_>) -> std::fmt::Result {
-        write!(
-            f,
-            "Fq6_3over2({} + {} * v, {} * v^2)",
-            self.c0, self.c1, self.c2
-        )
-    }
-}
-
-impl<P: Fp6Parameters> Distribution<Fp6<P>> for Standard {
-    #[inline]
-    fn sample<R: Rng + ?Sized>(&self, rng: &mut R) -> Fp6<P> {
-        Fp6::new(UniformRand::rand(rng), UniformRand::rand(rng), UniformRand::rand(rng))
-    }
-}
-
-
-impl<P: Fp6Parameters> Neg for Fp6<P> {
-    type Output = Self;
-    #[inline]
-    #[must_use]
-    fn neg(self) -> Self {
-        let mut copy = Self::zero();
-        copy.c0 = self.c0.neg();
-        copy.c1 = self.c1.neg();
-        copy.c2 = self.c2.neg();
-        copy
-    }
-}
-
-impl<'a, P: Fp6Parameters> Add<&'a Self> for Fp6<P> {
-    type Output = Self;
-
-    #[inline]
-    fn add(self, other: &Self) -> Self {
-        let mut result = self;
-        result.add_assign(&other);
-        result
-    }
-}
-
-impl<'a, P: Fp6Parameters> Sub<&'a Self> for Fp6<P> {
-    type Output = Self;
-
-    #[inline]
-    fn sub(self, other: &Self) -> Self {
-        let mut result = self;
-        result.sub_assign(&other);
-        result
-    }
-}
-
-impl<'a, P: Fp6Parameters> Mul<&'a Self> for Fp6<P> {
-    type Output = Self;
-
-    #[inline]
-    fn mul(self, other: &Self) -> Self {
-        let mut result = self;
-        result.mul_assign(&other);
-        result
-    }
-}
-
-impl<'a, P: Fp6Parameters> Div<&'a Self> for Fp6<P> {
-    type Output = Self;
-
-    #[inline]
-    fn div(self, other: &Self) -> Self {
-        let mut result = self;
-        result.mul_assign(&other.inverse().unwrap());
-        result
-    }
-}
-
-impl<'a, P: Fp6Parameters> AddAssign<&'a Self> for Fp6<P> {
-    #[inline]
-    fn add_assign(&mut self, other: &Self) {
-        self.c0 += &other.c0;
-        self.c1 += &other.c1;
-        self.c2 += &other.c2;
-    }
-}
-
-impl<'a, P: Fp6Parameters> SubAssign<&'a Self> for Fp6<P> {
-    #[inline]
-    fn sub_assign(&mut self, other: &Self) {
-        self.c0 -= &other.c0;
-        self.c1 -= &other.c1;
-        self.c2 -= &other.c2;
-    }
-}
-
-impl<'a, P: Fp6Parameters> MulAssign<&'a Self> for Fp6<P> {
-    #[inline]
-    fn mul_assign(&mut self, other: &Self) {
-        let v0 = self.c0 * &other.c0;
-        let v1 = self.c1 * &other.c1;
-        let v2 = self.c2 * &other.c2;
-
-        let c0 =
-            P::mul_fp2_by_nonresidue(&((self.c1 + &self.c2) * &(other.c1 + &other.c2) - &v1 - &v2))
-                + &v0;
-        let c1 = (self.c0 + &self.c1) * &(other.c0 + &other.c1) - &v0 - &v1
-            + &P::mul_fp2_by_nonresidue(&v2);
-        let c2 = (self.c0 + &self.c2) * &(other.c0 + &other.c2) - &v0 - &v2 + &v1;
-
-        self.c0 = c0;
-        self.c1 = c1;
-        self.c2 = c2;
-    }
-}
-
-impl<'a, P: Fp6Parameters> DivAssign<&'a Self> for Fp6<P> {
-    #[inline]
-    fn div_assign(&mut self, other: &Self) {
-        self.mul_assign(&other.inverse().unwrap());
-    }
-}
-
-impl<'a, P: Fp6Parameters> From<&'a [bool]> for Fp6<P> {
-    fn from(_bits: &[bool]) -> Self {
-        unimplemented!()
-    }
-}
-
-/// `Fp3` elements are ordered lexicographically.
-impl<P: Fp6Parameters> Ord for Fp6<P> {
-    #[inline(always)]
-    fn cmp(&self, other: &Self) -> Ordering {
-        let c2_cmp = self.c2.cmp(&other.c2);
-        let c1_cmp = self.c1.cmp(&other.c1);
-        let c0_cmp = self.c0.cmp(&other.c0);
-        if c2_cmp == Ordering::Equal {
-            if c1_cmp == Ordering::Equal {
-                c0_cmp
-            } else {
-                c1_cmp
-            }
-        } else {
-            c2_cmp
-        }
-    }
-}
-
-impl<P: Fp6Parameters> PartialOrd for Fp6<P> {
-    #[inline(always)]
-    fn partial_cmp(&self, other: &Self) -> Option<Ordering> {
-        Some(self.cmp(other))
-    }
-}
-
-impl<P: Fp6Parameters> From<u128> for Fp6<P> {
-    fn from(other: u128) -> Self {
-        Self::new(other.into(), Fp2::zero(), Fp2::zero())
-    }
-}
-
-impl<P: Fp6Parameters> From<u64> for Fp6<P> {
-    fn from(other: u64) -> Self {
-        Self::new(other.into(), Fp2::zero(), Fp2::zero())
-    }
-}
-
-impl<P: Fp6Parameters> From<u32> for Fp6<P> {
-    fn from(other: u32) -> Self {
-        Self::new(other.into(), Fp2::zero(), Fp2::zero())
-    }
-}
-
-impl<P: Fp6Parameters> From<u16> for Fp6<P> {
-    fn from(other: u16) -> Self {
-        Self::new(other.into(), Fp2::zero(), Fp2::zero())
-    }
-}
-
-impl<P: Fp6Parameters> From<u8> for Fp6<P> {
-    fn from(other: u8) -> Self {
-        Self::new(other.into(), Fp2::zero(), Fp2::zero())
-    }
-}
-
-impl<P: Fp6Parameters> SemanticallyValid for Fp6<P>
-{
-    #[inline]
-    fn is_valid(&self) -> bool {
-        self.c0.is_valid() &&
-            self.c1.is_valid() &&
-            self.c2.is_valid()
-    }
-}
-
-impl<P: Fp6Parameters> ToBytes for Fp6<P> {
-    #[inline]
-    fn write<W: Write>(&self, mut writer: W) -> IoResult<()> {
-        self.c0.write(&mut writer)?;
-        self.c1.write(&mut writer)?;
-        self.c2.write(&mut writer)
-    }
-}
-
-impl<P: Fp6Parameters> FromBytes for Fp6<P> {
-    #[inline]
-    fn read<R: Read>(mut reader: R) -> IoResult<Self> {
-        let c0 = Fp2::read(&mut reader)?;
-        let c1 = Fp2::read(&mut reader)?;
-        let c2 = Fp2::read(&mut reader)?;
-        Ok(Fp6::new(c0, c1, c2))
-    }
-}
-
-impl<P: Fp6Parameters> ToBits for Fp6<P> {
-    fn write_bits(&self) -> Vec<bool> {
-        let mut bits = self.c0.write_bits();
-        bits.extend_from_slice(self.c1.write_bits().as_slice());
-        bits.extend_from_slice(self.c2.write_bits().as_slice());
-        bits
-
-    }
-}
-
-impl<P: Fp6Parameters> FromBits for Fp6<P> {
-    fn read_bits(bits: Vec<bool>) -> Result<Self, Error> {
-        let size = 2 * <<P::Fp2Params as Fp2Parameters>::Fp as PrimeField>::Params::MODULUS_BITS as usize;
-        let c0 = Fp2::read_bits(bits[..size].to_vec())?;
-        let c1 = Fp2::read_bits(bits[size..(2*size)].to_vec())?;
-        let c2 = Fp2::read_bits(bits[(2*size)..].to_vec())?;
-        Ok(Fp6::new(c0, c1, c2))
-    }
-=======
->>>>>>> 6c5c674f
 }