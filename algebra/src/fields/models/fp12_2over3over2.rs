--- conflicted
+++ resolved
@@ -1,14 +1,10 @@
 use crate::{CanonicalDeserialize, CanonicalSerialize, SerializationError, UniformRand};
 use num_traits::{One, Zero};
-<<<<<<< HEAD
-use core::{
-=======
 use rand::{
     distributions::{Distribution, Standard},
     Rng,
 };
-use std::{
->>>>>>> ee885534
+use core::{
     cmp::Ordering,
     marker::PhantomData,
     ops::{Add, AddAssign, Div, DivAssign, Mul, MulAssign, Neg, Sub, SubAssign},
