<<<<<<< HEAD
use crate::Vec;
use crate::{biginteger::BigInteger, bytes::{FromBytes, ToBytes}, UniformRand, CanonicalSerialize, CanonicalDeserialize};
=======
use crate::{
    biginteger::BigInteger,
    bytes::{FromBytes, ToBytes},
    CanonicalDeserialize, CanonicalSerialize, UniformRand,
};
>>>>>>> ee885534
use num_traits::{One, Zero};
use core::{
    fmt::{Debug, Display},
    hash::Hash,
    ops::{Add, AddAssign, Div, DivAssign, Mul, MulAssign, Neg, Sub, SubAssign},
    str::FromStr,
};

#[macro_use]
mod macros;

pub mod bls12_377;
pub mod bls12_381;
pub mod edwards_bls12;
pub mod edwards_sw6;
pub mod jubjub;
pub mod mnt6;
pub mod models;
pub mod sw6;
#[cfg(test)]
pub mod tests;

pub use self::models::*;

#[macro_export]
macro_rules! field_new {
    ($name:ident, $c0:expr) => {
        $name {
<<<<<<< HEAD
            0: $c0, 
            1: core::marker::PhantomData
=======
            0: $c0,
            1: std::marker::PhantomData,
>>>>>>> ee885534
        }
    };
    ($name:ident, $c0:expr, $c1:expr $(,)?) => {
        $name {
<<<<<<< HEAD
            c0: $c0,
            c1: $c1,
            _parameters: core::marker::PhantomData,
=======
            c0:          $c0,
            c1:          $c1,
            _parameters: std::marker::PhantomData,
>>>>>>> ee885534
        }
    };
    ($name:ident, $c0:expr, $c1:expr, $c2:expr $(,)?) => {
        $name {
<<<<<<< HEAD
            c0: $c0,
            c1: $c1,
            c2: $c2,
            _parameters: core::marker::PhantomData,
=======
            c0:          $c0,
            c1:          $c1,
            c2:          $c2,
            _parameters: std::marker::PhantomData,
>>>>>>> ee885534
        }
    };
}

/// The interface for a generic field.
pub trait Field:
    ToBytes
    + FromBytes
    + Copy
    + Clone
    + Debug
    + Display
    + Default
    + Send
    + Sync
    + 'static
    + Eq
    + One
    + Ord
    + Neg<Output = Self>
    + UniformRand
    + Zero
    + Sized
    + Hash
    + CanonicalSerialize
    + CanonicalDeserialize
    + Add<Self, Output = Self>
    + for<'a> Add<&'a Self, Output = Self>
    + for<'a> Sub<&'a Self, Output = Self>
    + Mul<Self, Output = Self>
    + for<'a> Mul<&'a Self, Output = Self>
    + for<'a> Div<&'a Self, Output = Self>
    + for<'a> AddAssign<&'a Self>
    + for<'a> SubAssign<&'a Self>
    + for<'a> MulAssign<&'a Self>
    + for<'a> DivAssign<&'a Self>
{
    /// Returns the characteristic of the field.
    fn characteristic<'a>() -> &'a [u64];

    /// Returns `self + self`.
    #[must_use]
    fn double(&self) -> Self;

    /// Doubles `self` in place.
    fn double_in_place(&mut self) -> &mut Self;

    /// Returns `self * self`.
    #[must_use]
    fn square(&self) -> Self;

    /// Squares `self` in place.
    fn square_in_place(&mut self) -> &mut Self;

    /// Computes the multiplicative inverse of `self` if `self` is nonzero.
    #[must_use]
    fn inverse(&self) -> Option<Self>;

    // Sets `self` to `self`'s inverse if it exists. Otherwise it is a no-op.
    fn inverse_in_place(&mut self) -> Option<&mut Self>;

    /// Exponentiates this element by a power of the base prime modulus via
    /// the Frobenius automorphism.
    fn frobenius_map(&mut self, power: usize);

    /// Exponentiates this element by a number represented with `u64` limbs,
    /// least significant limb first.
    #[must_use]
    fn pow<S: AsRef<[u64]>>(&self, exp: S) -> Self {
        let mut res = Self::one();

        let mut found_one = false;

        for i in BitIterator::new(exp) {
            if !found_one {
                if i {
                    found_one = true;
                } else {
                    continue;
                }
            }

            res.square_in_place();

            if i {
                res *= self;
            }
        }
        res
    }
}

/// A trait that defines parameters for a prime field.
pub trait FpParameters: 'static + Send + Sync + Sized {
    type BigInt: BigInteger;

    /// The modulus of the field.
    const MODULUS: Self::BigInt;

    /// The number of bits needed to represent the `Self::MODULUS`.
    const MODULUS_BITS: u32;

    /// The number of bits that must be shaved from the beginning of
    /// the representation when randomly sampling.
    const REPR_SHAVE_BITS: u32;

    /// Let `M` be the power of 2^64 nearest to `Self::MODULUS_BITS`. Then
    /// `R = M % Self::MODULUS`.
    const R: Self::BigInt;

    /// R2 = R^2 % Self::MODULUS
    const R2: Self::BigInt;

    /// INV = -MODULUS^{-1} mod 2^64
    const INV: u64;

    /// A multiplicative generator of the field.
    /// `Self::GENERATOR` is an element having multiplicative order
    /// `Self::MODULUS - 1`.
    const GENERATOR: Self::BigInt;

    /// The number of bits that can be reliably stored.
    /// (Should equal `SELF::MODULUS_BITS - 1`)
    const CAPACITY: u32;

    /// 2^s * t = MODULUS - 1 with t odd. This is the two-adicity of
    /// `Self::MODULUS`.
    const TWO_ADICITY: u32;

    /// t for 2^s * t = MODULUS - 1
    const T: Self::BigInt;

    /// 2^s root of unity computed by GENERATOR^t
    const ROOT_OF_UNITY: Self::BigInt;

    /// (t - 1) / 2
    const T_MINUS_ONE_DIV_TWO: Self::BigInt;

    /// (Self::MODULUS - 1) / 2
    const MODULUS_MINUS_ONE_DIV_TWO: Self::BigInt;
}

/// The interface for a prime field.
pub trait PrimeField:
    Field
    + FromStr
    + From<<Self as PrimeField>::BigInt>
    + Into<<Self as PrimeField>::BigInt>
    + From<u128>
    + From<u64>
    + From<u32>
    + From<u16>
    + From<u8>
{
    type Params: FpParameters<BigInt = Self::BigInt>;
    type BigInt: BigInteger;

    /// Returns a prime field element from its underlying representation.
    fn from_repr(repr: <Self::Params as FpParameters>::BigInt) -> Self;

    /// Returns the underlying representation of the prime field element.
    fn into_repr(&self) -> Self::BigInt;

    /// Returns a field element if the set of bytes forms a valid field element,
    /// otherwise returns None.
    fn from_random_bytes(bytes: &[u8]) -> Option<Self>;

    /// Returns the multiplicative generator of `char()` - 1 order.
    fn multiplicative_generator() -> Self;

    /// Returns the 2^s root of unity.
    fn root_of_unity() -> Self;

    /// Return the a QNR^T
    fn qnr_to_t() -> Self {
        Self::root_of_unity()
    }

    /// Returns the field size in bits.
    fn size_in_bits() -> usize {
        Self::Params::MODULUS_BITS as usize
    }

    /// Returns the trace.
    fn trace() -> Self::BigInt {
        Self::Params::T
    }

    /// Returns the trace minus one divided by two.
    fn trace_minus_one_div_two() -> Self::BigInt {
        Self::Params::T_MINUS_ONE_DIV_TWO
    }

    /// Returns the modulus minus one divided by two.
    fn modulus_minus_one_div_two() -> Self::BigInt {
        Self::Params::MODULUS_MINUS_ONE_DIV_TWO
    }
}

/// The interface for a field that supports an efficient square-root operation.
pub trait SquareRootField: Field {
    /// Returns the Legendre symbol.
    fn legendre(&self) -> LegendreSymbol;

    /// Returns the square root of self, if it exists.
    #[must_use]
    fn sqrt(&self) -> Option<Self>;

    /// Sets `self` to be the square root of `self`, if it exists.
    fn sqrt_in_place(&mut self) -> Option<&mut Self>;
}

#[derive(Debug, PartialEq)]
pub enum LegendreSymbol {
    Zero = 0,
    QuadraticResidue = 1,
    QuadraticNonResidue = -1,
}

impl LegendreSymbol {
    pub fn is_zero(&self) -> bool {
        *self == LegendreSymbol::Zero
    }

    pub fn is_qnr(&self) -> bool {
        *self == LegendreSymbol::QuadraticNonResidue
    }

    pub fn is_qr(&self) -> bool {
        *self == LegendreSymbol::QuadraticResidue
    }
}

#[derive(Debug)]
pub struct BitIterator<E> {
    t: E,
    n: usize,
}

impl<E: AsRef<[u64]>> BitIterator<E> {
    pub fn new(t: E) -> Self {
        let n = t.as_ref().len() * 64;

        BitIterator { t, n }
    }
}

impl<E: AsRef<[u64]>> Iterator for BitIterator<E> {
    type Item = bool;

    fn next(&mut self) -> Option<bool> {
        if self.n == 0 {
            None
        } else {
            self.n -= 1;
            let part = self.n / 64;
            let bit = self.n - (64 * part);

            Some(self.t.as_ref()[part] & (1 << bit) > 0)
        }
    }
}

use crate::biginteger::{
    BigInteger256, BigInteger320, BigInteger384, BigInteger768, BigInteger832,
};

impl_field_bigint_conv!(Fp256, BigInteger256, Fp256Parameters);
impl_field_bigint_conv!(Fp320, BigInteger320, Fp320Parameters);
impl_field_bigint_conv!(Fp384, BigInteger384, Fp384Parameters);
impl_field_bigint_conv!(Fp768, BigInteger768, Fp768Parameters);
impl_field_bigint_conv!(Fp832, BigInteger832, Fp832Parameters);

impl_prime_field_serializer!(Fp256, Fp256Parameters, 32);
impl_prime_field_serializer!(Fp320, Fp320Parameters, 40);
impl_prime_field_serializer!(Fp384, Fp384Parameters, 48);
impl_prime_field_serializer!(Fp768, Fp768Parameters, 96);
impl_prime_field_serializer!(Fp832, Fp832Parameters, 104);

pub fn batch_inversion<F: Field>(v: &mut [F]) {
    // Montgomery’s Trick and Fast Implementation of Masked AES
    // Genelle, Prouff and Quisquater
    // Section 3.2

    // First pass: compute [a, ab, abc, ...]
    let mut prod = Vec::with_capacity(v.len());
    let mut tmp = F::one();
    for f in v.iter().filter(|f| !f.is_zero()) {
        tmp.mul_assign(&f);
        prod.push(tmp);
    }

    // Invert `tmp`.
    tmp = tmp.inverse().unwrap(); // Guaranteed to be nonzero.

    // Second pass: iterate backwards to compute inverses
    for (f, s) in v.iter_mut()
        // Backwards
        .rev()
        // Ignore normalized elements
        .filter(|f| !f.is_zero())
        // Backwards, skip last element, fill in one for last term.
        .zip(prod.into_iter().rev().skip(1).chain(Some(F::one())))
    {
        // tmp := tmp * f; f := tmp * s = 1/f
        let new_tmp = tmp * *f;
        *f = tmp * &s;
        tmp = new_tmp;
    }
}<|MERGE_RESOLUTION|>--- conflicted
+++ resolved
@@ -1,13 +1,9 @@
-<<<<<<< HEAD
 use crate::Vec;
-use crate::{biginteger::BigInteger, bytes::{FromBytes, ToBytes}, UniformRand, CanonicalSerialize, CanonicalDeserialize};
-=======
 use crate::{
     biginteger::BigInteger,
     bytes::{FromBytes, ToBytes},
     CanonicalDeserialize, CanonicalSerialize, UniformRand,
 };
->>>>>>> ee885534
 use num_traits::{One, Zero};
 use core::{
     fmt::{Debug, Display},
@@ -36,41 +32,23 @@
 macro_rules! field_new {
     ($name:ident, $c0:expr) => {
         $name {
-<<<<<<< HEAD
             0: $c0, 
             1: core::marker::PhantomData
-=======
-            0: $c0,
-            1: std::marker::PhantomData,
->>>>>>> ee885534
         }
     };
     ($name:ident, $c0:expr, $c1:expr $(,)?) => {
         $name {
-<<<<<<< HEAD
             c0: $c0,
             c1: $c1,
             _parameters: core::marker::PhantomData,
-=======
-            c0:          $c0,
-            c1:          $c1,
-            _parameters: std::marker::PhantomData,
->>>>>>> ee885534
         }
     };
     ($name:ident, $c0:expr, $c1:expr, $c2:expr $(,)?) => {
         $name {
-<<<<<<< HEAD
             c0: $c0,
             c1: $c1,
             c2: $c2,
             _parameters: core::marker::PhantomData,
-=======
-            c0:          $c0,
-            c1:          $c1,
-            c2:          $c2,
-            _parameters: std::marker::PhantomData,
->>>>>>> ee885534
         }
     };
 }
