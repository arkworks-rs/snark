--- conflicted
+++ resolved
@@ -1,8 +1,4 @@
-<<<<<<< HEAD
 use crate::Vec;
-use crate::field_new;
-=======
->>>>>>> ee885534
 use crate::{
     biginteger::BigInteger256,
     curves::{
