--- conflicted
+++ resolved
@@ -1,11 +1,4 @@
-<<<<<<< HEAD
 use crate::Vec;
-use crate::curves::models::SWModelParameters as Parameters;
-use rand::{Rng, distributions::{Standard, Distribution}};
-use crate::{UniformRand, CanonicalSerialize, CanonicalDeserialize};
-use num_traits::{One, Zero};
-use core::{
-=======
 use crate::{
     curves::models::SWModelParameters as Parameters, CanonicalDeserialize, CanonicalSerialize,
     UniformRand,
@@ -15,8 +8,7 @@
     distributions::{Distribution, Standard},
     Rng,
 };
-use std::{
->>>>>>> ee885534
+use core::{
     fmt::{Display, Formatter, Result as FmtResult},
     marker::PhantomData,
 };
