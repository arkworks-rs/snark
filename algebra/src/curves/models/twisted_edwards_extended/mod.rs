--- conflicted
+++ resolved
@@ -1,18 +1,11 @@
-<<<<<<< HEAD
 use crate::Vec;
-use rand::{Rng, distributions::{Standard, Distribution}};
-use crate::{UniformRand, CanonicalSerialize, CanonicalDeserialize};
-use num_traits::{One, Zero};
-use core::{
-=======
 use crate::{CanonicalDeserialize, CanonicalSerialize, UniformRand};
 use num_traits::{One, Zero};
 use rand::{
     distributions::{Distribution, Standard},
     Rng,
 };
-use std::{
->>>>>>> ee885534
+use core::{
     fmt::{Display, Formatter, Result as FmtResult},
     marker::PhantomData,
     ops::{Add, AddAssign, Mul, MulAssign, Neg, Sub, SubAssign},
