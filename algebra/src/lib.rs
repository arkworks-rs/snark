--- conflicted
+++ resolved
@@ -41,16 +41,6 @@
 
 ///////////////////////////////////////////////////////////////////////////////
 #[cfg(all(
-<<<<<<< HEAD
-not(feature = "bls12_377"),
-any(
-feature = "ed_on_bls12_377",
-feature = "cp6_782",
-feature = "ed_on_cp6_782",
-feature = "ed_on_bw6_761",
-feature = "bw6_761",
-)
-=======
     not(feature = "bls12_377"),
     any(
         feature = "ed_on_bls12_377",
@@ -59,7 +49,6 @@
         feature = "ed_on_bw6_761",
         feature = "bw6_761",
     )
->>>>>>> 80b22632
 ))]
 pub(crate) mod bls12_377;
 
@@ -149,13 +138,8 @@
 
 ///////////////////////////////////////////////////////////////////////////////
 #[cfg(all(
-<<<<<<< HEAD
-not(feature = "cp6_782"),
-any(feature = "ed_on_cp6_782", feature = "ed_on_bw6_761")
-=======
     not(feature = "cp6_782"),
     any(feature = "ed_on_cp6_782", feature = "ed_on_bw6_761")
->>>>>>> 80b22632
 ))]
 pub(crate) mod cp6_782;
 
