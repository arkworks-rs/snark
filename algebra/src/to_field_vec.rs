use crate::{Vec, Box};

use crate::{
    curves::{
        models::{SWModelParameters, TEModelParameters},
        short_weierstrass_jacobian::{GroupAffine as SWAffine, GroupProjective as SWProjective},
        twisted_edwards_extended::{GroupAffine as TEAffine, GroupProjective as TEProjective},
        ProjectiveCurve,
    },
<<<<<<< HEAD
    Fp2, Fp2Parameters, FpParameters, Field, PrimeField,
    serialize::SerializationError,
=======
    Field, Fp2, Fp2Parameters, FpParameters, PrimeField,
>>>>>>> ee885534
};

type Error = Box<SerializationError>;

/// Types that can be converted to a vector of `F` elements. Useful for
/// specifying how public inputs to a constraint system should be represented
/// inside that constraint system.
pub trait ToConstraintField<F: Field> {
    fn to_field_elements(&self) -> Result<Vec<F>, Error>;
}

impl<F: PrimeField> ToConstraintField<F> for F {
    fn to_field_elements(&self) -> Result<Vec<F>, Error> {
        Ok(vec![*self])
    }
}

// Impl for base field
impl<F: Field> ToConstraintField<F> for [F] {
    #[inline]
    fn to_field_elements(&self) -> Result<Vec<F>, Error> {
        Ok(self.to_vec())
    }
}

impl<ConstraintF: Field> ToConstraintField<ConstraintF> for () {
    #[inline]
    fn to_field_elements(&self) -> Result<Vec<ConstraintF>, Error> {
        Ok(Vec::new())
    }
}

// Impl for Fp2<ConstraintF>
impl<P: Fp2Parameters> ToConstraintField<P::Fp> for Fp2<P> {
    #[inline]
    fn to_field_elements(&self) -> Result<Vec<P::Fp>, Error> {
        let mut c0 = self.c0.to_field_elements()?;
        let c1 = self.c1.to_field_elements()?;
        c0.extend_from_slice(&c1);
        Ok(c0)
    }
}

impl<M: TEModelParameters, ConstraintF: Field> ToConstraintField<ConstraintF> for TEAffine<M>
where
    M::BaseField: ToConstraintField<ConstraintF>,
{
    #[inline]
    fn to_field_elements(&self) -> Result<Vec<ConstraintF>, Error> {
        let mut x_fe = self.x.to_field_elements()?;
        let y_fe = self.y.to_field_elements()?;
        x_fe.extend_from_slice(&y_fe);
        Ok(x_fe)
    }
}

impl<M: TEModelParameters, ConstraintF: Field> ToConstraintField<ConstraintF> for TEProjective<M>
where
    M::BaseField: ToConstraintField<ConstraintF>,
{
    #[inline]
    fn to_field_elements(&self) -> Result<Vec<ConstraintF>, Error> {
        let affine = self.into_affine();
        let mut x_fe = affine.x.to_field_elements()?;
        let y_fe = affine.y.to_field_elements()?;
        x_fe.extend_from_slice(&y_fe);
        Ok(x_fe)
    }
}

impl<M: SWModelParameters, ConstraintF: Field> ToConstraintField<ConstraintF> for SWAffine<M>
where
    M::BaseField: ToConstraintField<ConstraintF>,
{
    #[inline]
    fn to_field_elements(&self) -> Result<Vec<ConstraintF>, Error> {
        let mut x_fe = self.x.to_field_elements()?;
        let y_fe = self.y.to_field_elements()?;
        x_fe.extend_from_slice(&y_fe);
        Ok(x_fe)
    }
}

impl<M: SWModelParameters, ConstraintF: Field> ToConstraintField<ConstraintF> for SWProjective<M>
where
    M::BaseField: ToConstraintField<ConstraintF>,
{
    #[inline]
    fn to_field_elements(&self) -> Result<Vec<ConstraintF>, Error> {
        let affine = self.into_affine();
        let mut x_fe = affine.x.to_field_elements()?;
        let y_fe = affine.y.to_field_elements()?;
        x_fe.extend_from_slice(&y_fe);
        Ok(x_fe)
    }
}

impl<ConstraintF: PrimeField> ToConstraintField<ConstraintF> for [u8] {
    #[inline]
    fn to_field_elements(&self) -> Result<Vec<ConstraintF>, Error> {
        let max_size = <ConstraintF as PrimeField>::Params::CAPACITY / 8;
        let max_size = max_size as usize;
        let fes = self
            .chunks(max_size)
            .map(|chunk| {
                let mut chunk = chunk.to_vec();
                let len = chunk.len();
                for _ in len..=max_size {
                    chunk.push(0u8);
                }
                ConstraintF::read(chunk.as_slice())
            })
            .collect::<Result<Vec<_>, _>>()
            .map_err(|e| Box::new(e.into()))?;
        Ok(fes)
    }
}

impl<ConstraintF: PrimeField> ToConstraintField<ConstraintF> for [u8; 32] {
    #[inline]
    fn to_field_elements(&self) -> Result<Vec<ConstraintF>, Error> {
        self.as_ref().to_field_elements()
    }
}<|MERGE_RESOLUTION|>--- conflicted
+++ resolved
@@ -7,12 +7,8 @@
         twisted_edwards_extended::{GroupAffine as TEAffine, GroupProjective as TEProjective},
         ProjectiveCurve,
     },
-<<<<<<< HEAD
     Fp2, Fp2Parameters, FpParameters, Field, PrimeField,
     serialize::SerializationError,
-=======
-    Field, Fp2, Fp2Parameters, FpParameters, PrimeField,
->>>>>>> ee885534
 };
 
 type Error = Box<SerializationError>;
