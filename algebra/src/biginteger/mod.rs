use crate::Vec;
use crate::{
    bytes::{FromBytes, ToBytes},
    fields::BitIterator,
    UniformRand,
};
<<<<<<< HEAD
use rand::{Rng, distributions::{Distribution, Standard}};
use crate::fake_io::{Read, Result as IoResult, Write};
use core::fmt::{Debug, Display};
=======
use rand::{
    distributions::{Distribution, Standard},
    Rng,
};
use std::{
    fmt::{Debug, Display},
    io::{Read, Result as IoResult, Write},
};
>>>>>>> ee885534

#[macro_use]
mod macros;

bigint_impl!(BigInteger64, 1);
bigint_impl!(BigInteger128, 2);
bigint_impl!(BigInteger256, 4);
bigint_impl!(BigInteger320, 5);
bigint_impl!(BigInteger384, 6);
bigint_impl!(BigInteger768, 12);
bigint_impl!(BigInteger832, 13);

#[cfg(test)]
mod tests;

/// This defines a `BigInteger`, a smart wrapper around a
/// sequence of `u64` limbs, least-significant digit first.
pub trait BigInteger:
    ToBytes
    + FromBytes
    + Copy
    + Clone
    + Debug
    + Default
    + Display
    + Eq
    + Ord
    + Send
    + Sized
    + Sync
    + 'static
    + UniformRand
    + AsMut<[u64]>
    + AsRef<[u64]>
    + From<u64>
{
    /// Add another representation to this one, returning the carry bit.
    fn add_nocarry(&mut self, other: &Self) -> bool;

    /// Subtract another representation from this one, returning the borrow bit.
    fn sub_noborrow(&mut self, other: &Self) -> bool;

    /// Performs a leftwise bitshift of this number, effectively multiplying
    /// it by 2. Overflow is ignored.
    fn mul2(&mut self);

    /// Performs a leftwise bitshift of this number by some amount.
    fn muln(&mut self, amt: u32);

    /// Performs a rightwise bitshift of this number, effectively dividing
    /// it by 2.
    fn div2(&mut self);

    /// Performs a rightwise bitshift of this number by some amount.
    fn divn(&mut self, amt: u32);

    /// Returns true iff this number is odd.
    fn is_odd(&self) -> bool;

    /// Returns true iff this number is even.
    fn is_even(&self) -> bool;

    /// Returns true iff this number is zero.
    fn is_zero(&self) -> bool;

    /// Compute the number of bits needed to encode this number. Always a
    /// multiple of 64.
    fn num_bits(&self) -> u32;

    /// Compute the `i`-th bit of `self`.
    fn get_bit(&self, i: usize) -> bool;

    /// Returns the big integer representation of a given big endian boolean
    /// array.
    fn from_bits(bits: &[bool]) -> Self;

    /// Returns the bit representation in a big endian boolean array, without
    /// leading zeros.
    fn to_bits(&self) -> Vec<bool>;

    /// Returns a vector for wnaf.
    fn find_wnaf(&self) -> Vec<i64>;

    /// Writes this `BigInteger` as a big endian integer. Always writes
    /// `(num_bits` / 8) bytes.
    fn write_le<W: Write>(&self, writer: &mut W) -> IoResult<()> {
        self.write(writer)
    }

    /// Reads a big endian integer occupying (`num_bits` / 8) bytes into this
    /// representation.
    fn read_le<R: Read>(&mut self, reader: &mut R) -> IoResult<()> {
        *self = Self::read(reader)?;
        Ok(())
    }
}

pub mod arithmetic {
    /// Calculate a + b + carry, returning the sum and modifying the
    /// carry value.
    #[inline(always)]
    pub(crate) fn adc(a: u64, b: u64, carry: &mut u64) -> u64 {
        let tmp = u128::from(a) + u128::from(b) + u128::from(*carry);

        *carry = (tmp >> 64) as u64;

        tmp as u64
    }

    /// Calculate a - b - borrow, returning the result and modifying
    /// the borrow value.
    #[inline(always)]
    pub(crate) fn sbb(a: u64, b: u64, borrow: &mut u64) -> u64 {
        let tmp = (1u128 << 64) + u128::from(a) - u128::from(b) - u128::from(*borrow);

        *borrow = if tmp >> 64 == 0 { 1 } else { 0 };

        tmp as u64
    }

    /// Calculate a + (b * c) + carry, returning the least significant digit
    /// and setting carry to the most significant digit.
    #[inline(always)]
    pub(crate) fn mac_with_carry(a: u64, b: u64, c: u64, carry: &mut u64) -> u64 {
        let tmp = (u128::from(a)) + u128::from(b) * u128::from(c) + u128::from(*carry);

        *carry = (tmp >> 64) as u64;

        tmp as u64
    }
}<|MERGE_RESOLUTION|>--- conflicted
+++ resolved
@@ -3,21 +3,13 @@
     bytes::{FromBytes, ToBytes},
     fields::BitIterator,
     UniformRand,
+    fake_io::{Read, Write, Result as IoResult},
 };
-<<<<<<< HEAD
-use rand::{Rng, distributions::{Distribution, Standard}};
-use crate::fake_io::{Read, Result as IoResult, Write};
-use core::fmt::{Debug, Display};
-=======
 use rand::{
     distributions::{Distribution, Standard},
     Rng,
 };
-use std::{
-    fmt::{Debug, Display},
-    io::{Read, Result as IoResult, Write},
-};
->>>>>>> ee885534
+use core::fmt::{Debug, Display};
 
 #[macro_use]
 mod macros;
