#![cfg_attr(nightly, feature(test))]
#![allow(unused_macros)]

#[cfg(nightly)]
extern crate test;

<<<<<<< HEAD
mod bls12_377;
mod bls12_381;
mod mnt4753;
mod mnt6753;
mod sw6;

#[cfg(feature = "fft")]
mod fft;
=======
#[cfg(all(nightly, test))]
#[macro_use]
pub mod macros;

#[cfg(all(nightly, test))]
mod curves;
>>>>>>> 6c5c674f
<|MERGE_RESOLUTION|>--- conflicted
+++ resolved
@@ -4,20 +4,9 @@
 #[cfg(nightly)]
 extern crate test;
 
-<<<<<<< HEAD
-mod bls12_377;
-mod bls12_381;
-mod mnt4753;
-mod mnt6753;
-mod sw6;
-
-#[cfg(feature = "fft")]
-mod fft;
-=======
 #[cfg(all(nightly, test))]
 #[macro_use]
 pub mod macros;
 
 #[cfg(all(nightly, test))]
-mod curves;
->>>>>>> 6c5c674f
+mod curves;