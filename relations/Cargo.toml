--- conflicted
+++ resolved
@@ -1,18 +1,10 @@
 [package]
 name = "ark-relations"
-<<<<<<< HEAD
 version.workspace = true
 authors.workspace = true
-description = "A library for rank-one constraint systems"
+description = "A library for generalized rank-one constraint systems"
 homepage.workspace = true
 repository.workspace = true
-=======
-version = "0.5.0"
-authors = [ "arkworks contributors" ]
-description = "A library for generalized rank-one constraint systems"
-homepage = "https://arkworks.rs"
-repository = "https://github.com/arkworks-rs/snark"
->>>>>>> d4c771c2
 documentation = "https://docs.rs/ark-relations/"
 keywords = ["zero-knowledge", "cryptography", "zkSNARK", "SNARK", "constraint-systems"]
 categories = ["cryptography"]
@@ -21,25 +13,15 @@
 edition.workspace = true
 
 [dependencies]
-<<<<<<< HEAD
 ark-ff.workspace = true
 ark-std.workspace = true
+ark-poly.workspace = true
+ark-serialize.workspace = true
 tracing.workspace = true
 tracing-subscriber = { workspace = true, optional = true }
 
 [dev-dependencies]
-ark-test-curves = { workspace = true, features = [ "bls12_381_scalar_field" ] }
-=======
-ark-ff = { version = "0.5.0", default-features = false }
-ark-std = { version = "0.5.0", default-features = false }
-ark-poly = { version = "0.5.0", default-features = false }
-ark-serialize = { version = "0.5.0", default-features = false }
-tracing = { version = "0.1", default-features = false, features = ["attributes"]}
-tracing-subscriber = { version = "0.3", default-features = true, optional = true }
-
-[dev-dependencies]
-ark-test-curves = { version = "0.5.0", default-features = false, features = [ "bls12_381_scalar_field" ] }
->>>>>>> d4c771c2
+ark-test-curves = { workspace = true, default-features = false, features = [ "bls12_381_scalar_field" ] }
 
 [features]
 default = []
