--- conflicted
+++ resolved
@@ -13,22 +13,13 @@
 edition.workspace = true
 
 [dependencies]
-<<<<<<< HEAD
-ark-ff = { version = "0.5.0", default-features = false }
-ark-std = { version = "0.5.0", default-features = false }
-ark-poly = { version = "0.5.0", default-features = false }
-ark-serialize = { version = "0.5.0", default-features = false }
-tracing = { version = "0.1", default-features = false, features = ["attributes"]}
-tracing-subscriber = { version = "0.3", default-features = true, optional = true }
-hashbrown = { version = "0.15", default-features = false , features = [ "default-hasher"] }
-=======
 ark-ff.workspace = true
 ark-std.workspace = true
 ark-poly.workspace = true
 ark-serialize.workspace = true
 tracing = { workspace = true, features = ["attributes"] }
 tracing-subscriber = { workspace = true, default-features = true, optional = true }
->>>>>>> 9c528529
+hashbrown = { version = "0.15", default-features = false , features = [ "default-hasher"] }
 
 [dev-dependencies]
 ark-test-curves = { workspace = true, default-features = false, features = [ "bls12_381_scalar_field" ] }
