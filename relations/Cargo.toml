[package]
name = "ark-relations"
version = "0.4.0-alpha.1"
<<<<<<< HEAD
authors = [ "arkworks constributors" ]
=======
authors = [ "arkworks contributors" ]
>>>>>>> a14e0ed6
description = "A library for rank-one constraint systems"
homepage = "https://arkworks.rs"
repository = "https://github.com/arkworks-rs/snark"
documentation = "https://docs.rs/ark-relations/"
keywords = ["zero-knowledge", "cryptography", "zkSNARK", "SNARK", "constraint-systems"]
categories = ["cryptography"]
include = ["Cargo.toml", "src", "README.md", "LICENSE-APACHE", "LICENSE-MIT"]
license = "MIT/Apache-2.0"
edition = "2021"

[dependencies]
ark-ff = { version = "0.4.0-alpha", default-features = false }
ark-std = { version = "0.4.0-alpha", default-features = false }
tracing = { version = "0.1", default-features = false }
tracing-subscriber = { version = "0.2", default-features = false, optional = true }

[dev-dependencies]
ark-test-curves = { version = "0.4.0-alpha", default-features = false, features = [ "bls12_381_scalar_field" ] }

[features]
default = []
std = [ "ark-std/std", "ark-ff/std", "tracing-subscriber", "tracing/std" ]<|MERGE_RESOLUTION|>--- conflicted
+++ resolved
@@ -1,11 +1,7 @@
 [package]
 name = "ark-relations"
 version = "0.4.0-alpha.1"
-<<<<<<< HEAD
-authors = [ "arkworks constributors" ]
-=======
 authors = [ "arkworks contributors" ]
->>>>>>> a14e0ed6
 description = "A library for rank-one constraint systems"
 homepage = "https://arkworks.rs"
 repository = "https://github.com/arkworks-rs/snark"
