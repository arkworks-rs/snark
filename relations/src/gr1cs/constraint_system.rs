--- conflicted
+++ resolved
@@ -23,11 +23,7 @@
     string::{String, ToString},
     vec::Vec,
 };
-<<<<<<< HEAD
 use hashbrown::HashMap;
-=======
-// TODO: Prayush's PR, Hashbrown, HAshmap for nostd
->>>>>>> c64e5f4e
 ///////////////////////////////////////////////////////////////////////////////////////
 
 /// A GR1CS `ConstraintSystem`. Enforces constraints of the form  
@@ -65,15 +61,7 @@
 
     /// Assignments to the input, witness, and lc variables. This is empty if `self.mode
     /// == SynthesisMode::Setup`.
-<<<<<<< HEAD
-    assignments: Assignments<F>,
-=======
-    pub instance_assignment: Vec<F>,
-
-    /// Assignments to the private input variables. This is empty if `self.mode
-    /// == SynthesisMode::Setup`.
-    pub witness_assignment: Vec<F>,
->>>>>>> c64e5f4e
+    pub assignments: Assignments<F>,
 
     /// Map for gadgets to cache computation results.
     pub cache_map: Rc<RefCell<BTreeMap<TypeId, Box<dyn Any>>>>,
@@ -274,7 +262,6 @@
             return Err(SynthesisError::PredicateNotFound);
         }
         if self.should_construct_matrices() {
-<<<<<<< HEAD
             // TODO: Find a way to get rid of the following collect, 
             // barrier1: we need the size, possible to use ExactSizeIterator, 
             // barrier2: We will need lifetimes which leads to having two &mut refs to self
@@ -290,18 +277,6 @@
                 if should_generate_lc_assignments {
                     let value = assignments.eval_lc(index, lc_map).unwrap();
                     assignments.lc_assignment.push(value);
-=======
-            let lc_indices = lc_vec.into_iter().map(|lc| {
-                let var = {
-                    let index = LcIndex(self.num_linear_combinations);
-                    self.lc_map.insert(index, lc);
-                    self.num_linear_combinations += 1;
-                    Variable::SymbolicLc(index)
-                };
-                match var {
-                    Variable::SymbolicLc(index) => index,
-                    _ => panic!("Unexpected variable type"),
->>>>>>> c64e5f4e
                 }
                 index
             });
@@ -659,16 +634,9 @@
     /// This method is used as a subroutine of `inline_all_lcs` and
     /// `outline_lcs`.
     ///
-<<<<<<< HEAD
     /// The transformer function is given a references of this constraint system
     /// (&self), number of times used, and a mutable reference of the linear
     /// combination to be transformed.
-=======
-    /// The transformer function is given a references of this constraint
-    /// system (&self), number of times used, and a mutable
-    /// reference of the linear combination to be transformed.
-    /// (&ConstraintSystem<F>, usize, &mut LinearCombination<F>)
->>>>>>> c64e5f4e
     ///
     /// The transformer function returns the number of new witness variables
     /// needed and a vector of new witness assignments (if not in the setup
@@ -682,14 +650,8 @@
         ) -> (usize, Option<Vec<F>>),
     ) {
         // `transformed_lc_map` stores the transformed linear combinations.
-<<<<<<< HEAD
         let mut transformed_lc_map = BTreeMap::<LcIndex, LinearCombination<F>>::new();
         let mut num_times_used = self.lc_num_times_used::<false>();
-=======
-        let mut transformed_lc_map: BTreeMap<LcIndex, LinearCombination<F>> =
-            BTreeMap::<_, LinearCombination<F>>::new();
-        let mut num_times_used = self.lc_num_times_used(false);
->>>>>>> c64e5f4e
 
         // This loop goes through all the LCs in the map, starting from
         // the early ones. The transformer function is applied to the
@@ -859,30 +821,15 @@
             .unwrap_or(Variable::Witness(self.num_witness_variables));
         self.num_witness_variables += 1;
 
-<<<<<<< HEAD
-        for lc in self.lc_map.iter() {
-            for (_, var) in lc.iter() {
-=======
         // Now, Go over all the linear combinations and create a new witness for each
         // instance variable you see
-        for (_, lc) in self.lc_map.iter_mut() {
+        for lc in self.lc_map.iter_mut() {
             for (_, var) in lc.iter_mut() {
->>>>>>> c64e5f4e
                 if var.is_instance() {
                     let _witness = instance_to_witness_map
                         .entry(*var)
                         .or_insert(Variable::Witness(self.num_witness_variables));
                     self.num_witness_variables += 1;
-<<<<<<< HEAD
-                }
-            }
-        }
-
-        for lc in self.lc_map.iter_mut() {
-            for (_, var) in lc.iter_mut() {
-                if var.is_instance() {
-=======
->>>>>>> c64e5f4e
                     *var = instance_to_witness_map[var];
                 } else if var.is_one() {
                     // if the variable is one, the witness is already created, just replace it
