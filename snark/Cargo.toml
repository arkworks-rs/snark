[package]
name = "ark-snark"
version.workspace = true
authors.workspace = true
description = "A library for SNARK traits"
homepage.workspace = true
repository.workspace = true
documentation = "https://docs.rs/ark-snark/"
keywords = ["zero-knowledge", "cryptography", "zkSNARK", "SNARK"]
categories = ["cryptography"]
include = ["Cargo.toml", "src", "README.md", "LICENSE-APACHE", "LICENSE-MIT"]
license.workspace = true
edition.workspace = true

[dependencies]
<<<<<<< HEAD
ark-ff = { version = "0.5.0", default-features = false }
ark-std = { version = "0.5.0", default-features = false }
ark-serialize = { version = "0.5.0", default-features = false }
ark-relations = { version = "0.5.0", path = "../relations", default-features = false }
=======
ark-ff.workspace = true
ark-std.workspace = true
ark-serialize.workspace = true
ark-relations = { version = "0.5", path = "../relations", default-features = false }
>>>>>>> 921a206c
<|MERGE_RESOLUTION|>--- conflicted
+++ resolved
@@ -13,14 +13,7 @@
 edition.workspace = true
 
 [dependencies]
-<<<<<<< HEAD
-ark-ff = { version = "0.5.0", default-features = false }
-ark-std = { version = "0.5.0", default-features = false }
-ark-serialize = { version = "0.5.0", default-features = false }
-ark-relations = { version = "0.5.0", path = "../relations", default-features = false }
-=======
 ark-ff.workspace = true
 ark-std.workspace = true
 ark-serialize.workspace = true
-ark-relations = { version = "0.5", path = "../relations", default-features = false }
->>>>>>> 921a206c
+ark-relations = { version = "0.5", path = "../relations", default-features = false }