#[cfg(feature = "mnt4_753")]
pub mod mnt4753;
#[cfg(feature = "mnt4_753")]
pub use self::mnt4753::*;

#[cfg(feature = "mnt6_753")]
pub mod mnt6753;
#[cfg(feature = "mnt6_753")]
pub use self::mnt6753::*;

<<<<<<< HEAD
#[cfg(feature = "bn_382")]
pub mod bn382;
#[cfg(feature = "bn_382")]
pub use self::bn382::*;
=======
use algebra::{PrimeField, ToConstraintField};
use crate::FieldBasedHash;

#[allow(dead_code)]
pub(crate) fn generate_phantom_merkle_root_from_magic_string<F: PrimeField, H: FieldBasedHash<Data = F>>(
    magic_string: &str
) -> F
{
    let magic_string_as_fes = magic_string.as_bytes().to_field_elements().unwrap();

    let mut digest = H::init_constant_length(magic_string_as_fes.len(), None);
    magic_string_as_fes.into_iter().for_each(|fe| { digest.update(fe); });
    digest.finalize().unwrap()
}

#[allow(dead_code)]
pub(crate) fn generate_mht_empty_nodes<F: PrimeField, H: FieldBasedHash<Data = F>>(
    arity: usize,
    max_height: usize,
    empty_leaf: F,
) -> Vec<F>
{
    let mut empty_nodes = Vec::with_capacity(max_height);
    empty_nodes.push(empty_leaf.clone());

    let mut digest = H::init_constant_length(arity, None);
    let mut empty_node = empty_leaf;

    for _ in 1..max_height {
        for _ in 0..arity {
            digest.update(empty_node);
        }
        empty_node = digest.finalize().unwrap();
        //println!("{:?}", empty_node);
        empty_nodes.push(empty_node);
        digest.reset(None);
    }

    empty_nodes
}
>>>>>>> bab3ed81
<|MERGE_RESOLUTION|>--- conflicted
+++ resolved
@@ -8,12 +8,13 @@
 #[cfg(feature = "mnt6_753")]
 pub use self::mnt6753::*;
 
-<<<<<<< HEAD
+/*
 #[cfg(feature = "bn_382")]
 pub mod bn382;
 #[cfg(feature = "bn_382")]
 pub use self::bn382::*;
-=======
+*/
+
 use algebra::{PrimeField, ToConstraintField};
 use crate::FieldBasedHash;
 
@@ -53,5 +54,4 @@
     }
 
     empty_nodes
-}
->>>>>>> bab3ed81
+}