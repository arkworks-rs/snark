--- conflicted
+++ resolved
@@ -483,8 +483,6 @@
             BN382Fq::new(BigInteger384([1720359977283232686, 13054139547712885489, 5187034200847661218, 4192055198669470320, 9342360683435217824, 2331312681920757379])),
         );
     }
-<<<<<<< HEAD
-=======
 
     use algebra::{
         fields::tweedle::{
@@ -494,29 +492,34 @@
     };
     use crate::crh::parameters::tweedle::*;
 
+    #[cfg(feature = "tweedle")]
     #[test]
     fn test_poseidon_hash_tweedle_fr() {
         let expected_output = tweedleFr::new(BigInteger256([10853721058648678319, 16685221779982166148, 7657542961996224896, 317411048550701368]));
-
-        let mut digest = TweedleFrPoseidonHash::init(None);
-        digest.update(tweedleFr::from_str("1").unwrap());
-        digest.update(tweedleFr::from_str("2").unwrap());
-        let output = digest.finalize();
-
-        assert_eq!(output, expected_output, "Outputs do not match for tweedleFr");
-    }
-
+        field_based_hash_test::<TweedleFrPoseidonHash>(
+            None,
+            generate_inputs(2),
+            expected_output
+        );
+
+        algebraic_sponge_test::<TweedleFrPoseidonSponge, _>(
+            generate_inputs(5),
+            tweedleFr::new(BigInteger256([7978538512485120357, 2855094910189988323, 8391520218117106983, 4530816604245346005]))
+        );
+    }
+
+    #[cfg(feature = "tweedle")]
     #[test]
     fn test_poseidon_hash_tweedle_fq() {
         let expected_output = tweedleFq::new(BigInteger256([9400878458790897114, 15068972336691613232, 13673927707991766433, 1032370839092625161]));
-
-        let mut digest = TweedleFqPoseidonHash::init(None);
-        digest.update(tweedleFq::from_str("1").unwrap());
-        digest.update(tweedleFq::from_str("2").unwrap());
-        let output = digest.finalize();
-
-        assert_eq!(output, expected_output, "Outputs do not match for tweedleFq");
-    }
-
->>>>>>> a2f74883
+        field_based_hash_test::<TweedleFqPoseidonHash>(
+            None,
+            generate_inputs(2),
+            expected_output
+        );
+        algebraic_sponge_test::<TweedleFqPoseidonSponge, _>(
+            generate_inputs(5),
+            tweedleFq::new(BigInteger256([6129396713371884441, 13029129558030886129, 9912298868009899566, 385156517461505756]))
+        );
+    }
 }