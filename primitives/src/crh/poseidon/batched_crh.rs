use algebra::PrimeField;
use std::marker::PhantomData;
use crate::crh::BatchFieldBasedHash;
use crate::{Error, PoseidonParameters, PoseidonHash, BatchSBox};
use rayon::prelude::*;

<<<<<<< HEAD
pub struct PoseidonBatchHash<F: PrimeField, P: PoseidonParameters<Fr = F>, SB: BatchSBox<Field = F, Parameters = P>>
{
=======
/// Batch evaluation for x^{-1}-Poseidon with MDS matrix supporting short Montgomery multiplication.
pub struct PoseidonBatchHash<F: PrimeField, P: PoseidonParameters<Fr = F>>{
>>>>>>> 349307e6
    _field:      PhantomData<F>,
    _parameters: PhantomData<P>,
    _sbox:       PhantomData<SB>,
}

impl<F, P, SB> PoseidonBatchHash<F, P, SB>
    where
        F: PrimeField,
        P: PoseidonParameters<Fr = F>,
        SB: BatchSBox<Field = F, Parameters = P>,
{
    fn init_state(input_array: &[F]) -> Vec<Vec<F>> {

        // Sanity checks
        assert_eq!(P::T - P::R, 1, "The assumption that the capacity is one field element is not satisfied.");
        let array_length = input_array.len() / P::R;
        assert_eq!(input_array.len() % P::R, 0, "The length of the input data array is not a multiple of the rate.");
        assert_ne!(input_array.len(), 0, "Input data array does not contain any data.");

        // Assign pre-computed values of the state vector equivalent to a permutation with zero element state vector
        let mut state_z = Vec::new();
        for i in 0..P::T {
            state_z.push(P::AFTER_ZERO_PERM[i]);
        }

        // Copy the result of the permutation to a vector of state vectors of the length equal to the length of the input
        // state is a vector of T-element state vector.
        let mut state = Vec::new();
        for _i in 0..array_length {
            state.push(state_z.clone());
        }

        // input_idx is to scan the input_array
        let mut input_idx = 0;

        // Add the input data in chunks of rate size to the state vectors
        for k in 0..array_length {
            for j in 0..P::R {
                state[k][j] += &input_array[input_idx];
                input_idx += 1;
            }
        }

<<<<<<< HEAD
        // Calculate the chunk size to split the state vector
        let cpus = rayon::current_num_threads();
        let chunk_size = (array_length as f64/ cpus as f64).ceil() as usize;
=======
        // Apply the S-BOX to each of the elements of the state vector
        // Use batch inversion
        let mut w: Vec<P::Fr> = Vec::new();
        let mut accum_prod = P::Fr::one();
>>>>>>> 349307e6

        // apply permutation to different chunks in parallel
        state.par_chunks_mut(chunk_size)
            .for_each(| p1| {
                Self::poseidon_perm_gen(p1);
            });

        state
    }

    fn poseidon_full_round(vec_state: &mut [Vec<P::Fr>], round_cst_idx: &mut usize) {

        // go over each of the state vectors and add the round constants
        for k in 0..vec_state.len() {
            let round_cst_idx_copy = &mut round_cst_idx.clone();
            P::add_round_constants(&mut vec_state[k], round_cst_idx_copy);
        }
        *round_cst_idx += P::T;

        // Apply the S-BOX to each of the elements of the state vector
        SB::apply_full_batch(vec_state);

        // Perform the matrix mix
        for i in 0..vec_state.len() {
            P::matrix_mix(&mut vec_state[i]);
        }
    }

    fn poseidon_partial_round(vec_state: &mut [Vec<P::Fr>], round_cst_idx: &mut usize) {

        // go over each of the state vectors and add the round constants
        for k in 0..vec_state.len() {
            let round_cst_idx_copy = &mut round_cst_idx.clone();
            P::add_round_constants(&mut vec_state[k], round_cst_idx_copy);
        }
        *round_cst_idx += P::T;

        // Apply the S-BOX to the first elements of each of the state vector
        SB::apply_partial_batch(vec_state);

        // Perform the matrix mix
        for i in 0..vec_state.len() {
            P::matrix_mix(&mut vec_state[i]);
        }
    }

    pub fn poseidon_perm_gen(vec_state: &mut [Vec<P::Fr>]) {

        // index that goes over the round constants
        let mut round_cst_idx: usize = 0;

        // Full rounds
        for _i in 0..P::R_F {
            Self::poseidon_full_round(vec_state, &mut round_cst_idx);
        }

        // Partial rounds
        for _i in 0..P::R_P {
            Self::poseidon_partial_round(vec_state, &mut round_cst_idx);
        }

        // Full rounds
        for _i in 0..P::R_F {
            Self::poseidon_full_round(vec_state, &mut round_cst_idx);
        }
    }
}

impl<F, P, SB> BatchFieldBasedHash for PoseidonBatchHash<F, P, SB>
    where
        F: PrimeField,
        P: PoseidonParameters<Fr = F>,
        SB: BatchSBox<Field = F, Parameters = P>,
{
    type Data = F;
    type BaseHash = PoseidonHash<F, P, SB>;

    fn batch_evaluate(input_array: &[F]) -> Result<Vec<F>, Error> {

        // Input:
        // This function calculates the hashes of inputs by groups of the rate P::R.
        // The inputs are arranged in an array and arranged as consecutive chunks
        // Example:
        // For P::R = 2,
        // (d_00, d_01, d_10, d_11, d_20, d_21, ...
        // where d_00 and d_01 are the inputs to the first hash
        // d_10 and d_11 are the inputs to the second hash ... etc..
        // Output:
        // The output is returned as an array of size input length / P::R

        let state = Self::init_state(input_array);

        // write the result of the hash extracted from the state vector to the output vector
        let mut output_array = Vec::new();
        for k in 0..input_array.len() / P::R {
            output_array.push(state[k][0]);
        }
        Ok(output_array)
    }

    fn batch_evaluate_in_place(input_array: &mut[F], output_array: &mut[F]) {

        // Input:
        // This function calculates the hashes of inputs by groups of the rate P::R.
        // The inputs are arranged in an array and arranged as consecutive chunks
        // Example:
        // For P::R = 2,
        // (d_00, d01, d_10, d_11, d_20, d_21, ...
        // Output:
        // The output will be placed in the output_array taking input length / P::R

        assert_eq!(
            output_array.len(),
            input_array.len() / P::R,
            "The size of the output vector is equal to the size of the input vector divided by the rate."
        );

        let state = Self::init_state(input_array);

        // write the result of the hash extracted from the state vector to the output vector
        for k in 0..input_array.len() / P::R {
            output_array[k] = state[k][0];
        }
    }
}

#[cfg(test)]
mod test {
    use algebra::{Field, UniformRand};
    use crate::{FieldBasedHash, BatchFieldBasedHash};
    use rand_xorshift::XorShiftRng;
    use rand::SeedableRng;
    use std::str::FromStr;

    #[cfg(feature = "mnt4_753")]
    mod mnt4_753 {
        use super::*;
        use algebra::fields::mnt4753::Fr as MNT4753Fr;
        use crate::{MNT4PoseidonHash, MNT4BatchPoseidonHash};

        #[test]
        fn test_batch_hash_mnt4() {
            //  the number of hashes to test
            let num_hashes = 1000;

            // the vectors that store random input data
            let mut input_serial = Vec::new();
            let mut input_batch = Vec::new();

            // the random number generator to generate random input data
            let mut rng = XorShiftRng::seed_from_u64(1231275789u64);

            // we need the double of number of rounds because we have two inputs
            for _ in 0..num_hashes {
                let mut pair_elem = Vec::new();
                let elem1 = MNT4753Fr::rand(&mut rng);
                let elem2 = MNT4753Fr::rand(&mut rng);
                pair_elem.push(elem1.clone());
                pair_elem.push(elem2.clone());
                input_serial.push(pair_elem);
                input_batch.push(elem1.clone());
                input_batch.push(elem2.clone());
            }

            // =============================================================================
            // Calculate Poseidon Hash for mnt4753
            let mut output_4753 = Vec::new();

            input_serial.iter().for_each(|p| {
                let mut digest = MNT4PoseidonHash::init_constant_length(2, None);
                p.into_iter().for_each(|&f| { digest.update(f); });
                output_4753.push(digest.finalize().unwrap());
            });

            // Calculate Poseidon Hash for mnt4753 batch evaluation
            let output_vec = (MNT4BatchPoseidonHash::batch_evaluate(&input_batch)).unwrap();

            // =============================================================================
            // Compare results
            for i in 0..num_hashes {
                assert_eq!(output_4753[i], output_vec[i], "Hash outputs, position {}, for MNT4 are not equal.", i);
            }

            // Check with one single hash
            let single_output = MNT4PoseidonHash::init_constant_length(2, None)
                .update(input_serial[0][0])
                .update(input_serial[0][1])
                .finalize().unwrap();
            let single_batch_output = MNT4BatchPoseidonHash::batch_evaluate(&input_batch[0..2]);

            assert_eq!(single_output, single_batch_output.unwrap()[0], "Single instance hash outputs are not equal for MNT4.");
        }

        #[test]
        fn test_batch_hash_mnt4_in_place() {
            //  the number of hashes to test
            let num_hashes = 1000;

            // the vectors that store random input data
            let mut input_batch = Vec::new();

            // the random number generator to generate random input data
            let mut rng = XorShiftRng::seed_from_u64(1231275789u64);

            // we need the double of number of rounds because we have two inputs
            for _ in 0..num_hashes {
                input_batch.push(MNT4753Fr::rand(&mut rng));
                input_batch.push(MNT4753Fr::rand(&mut rng));
            }

            // Calculate Poseidon Hash for mnt4753 batch evaluation
            let output_vec = (MNT4BatchPoseidonHash::batch_evaluate(&input_batch)).unwrap();

            let mut output_vec_in_place = vec![MNT4753Fr::zero(); num_hashes];
            MNT4BatchPoseidonHash::batch_evaluate_in_place(&mut input_batch[..], &mut output_vec_in_place[..]);

            // =============================================================================
            // Compare results
            for i in 0..num_hashes {
                assert_eq!(output_vec_in_place[i], output_vec[i], "Hash outputs, position {}, for MNT6 are not equal.", i);
            }
        }

        #[test]
        #[should_panic]
        fn test_batch_hash_mnt4_null_elem() {
            let input_batch = Vec::new();
            let output_vec = (MNT4BatchPoseidonHash::batch_evaluate(&input_batch)).unwrap();
            println!("{:?}", output_vec);
        }

        #[test]
        #[should_panic]
        fn test_batch_hash_mnt4_one_elem() {
            let mut input_batch = Vec::new();
            input_batch.push(MNT4753Fr::from_str("1").unwrap());
            let output_vec = (MNT4BatchPoseidonHash::batch_evaluate(&input_batch)).unwrap();
            println!("{:?}", output_vec);
        }

        #[test]
        #[should_panic]
        fn test_batch_hash_mnt4_three_elem() {
            let mut input_batch = Vec::new();
            input_batch.push(MNT4753Fr::from_str("1").unwrap());
            input_batch.push(MNT4753Fr::from_str("2").unwrap());
            input_batch.push(MNT4753Fr::from_str("3").unwrap());
            let output_vec = (MNT4BatchPoseidonHash::batch_evaluate(&input_batch)).unwrap();
            println!("{:?}", output_vec);
        }
    }

    #[cfg(feature = "mnt6_753")]
    mod mnt6_753 {
        use super::*;
        use algebra::fields::mnt6753::Fr as MNT6753Fr;
        use crate::{MNT6PoseidonHash, MNT6BatchPoseidonHash};

        #[test]
        fn test_batch_hash_mnt6() {

            //  the number of hashes to test
            let num_hashes = 1000;

            // the vectors that store random input data
            let mut input_serial = Vec::new();
            let mut input_batch = Vec::new();

            // the random number generator to generate random input data
            let mut rng = XorShiftRng::seed_from_u64(1231275789u64);

            // we need the double of number of rounds because we have two inputs
            for _ in 0..num_hashes {
                let mut pair_elem = Vec::new();
                let elem1 = MNT6753Fr::rand(&mut rng);
                let elem2 = MNT6753Fr::rand(&mut rng);
                pair_elem.push(elem1.clone());
                pair_elem.push(elem2.clone());
                input_serial.push(pair_elem);
                input_batch.push(elem1.clone());
                input_batch.push(elem2.clone());
            }

            // =============================================================================
            // Calculate Poseidon Hash for mnt6753
            let mut output_6753 = Vec::new();

            input_serial.iter().for_each(|p| {
                let mut digest = MNT6PoseidonHash::init_constant_length(2, None);
                p.into_iter().for_each(|&f| { digest.update(f); });
                output_6753.push(digest.finalize().unwrap());
            });

            // Calculate Poseidon Hash for mnt4753 batch evaluation
            let output_vec = (MNT6BatchPoseidonHash::batch_evaluate(&input_batch)).unwrap();

            // =============================================================================
            // Compare results
            for i in 0..num_hashes {
                assert_eq!(output_6753[i], output_vec[i], "Hash outputs, position {}, for MNT6 are not equal.", i);
            }

            // Check with one single hash
            let single_output = MNT6PoseidonHash::init_constant_length(2, None)
                .update(input_serial[0][0])
                .update(input_serial[0][1])
                .finalize().unwrap();
            let single_batch_output = MNT6BatchPoseidonHash::batch_evaluate(&input_batch[0..2]);

            assert_eq!(single_output, single_batch_output.unwrap()[0], "Single instance hash outputs are not equal for MNT6.");
        }

        #[test]
        fn test_batch_hash_mnt6_in_place() {

            //  the number of hashes to test
            let num_hashes = 1000;

            // the vectors that store random input data
            let mut input_batch = Vec::new();

            // the random number generator to generate random input data
            let mut rng = XorShiftRng::seed_from_u64(1231275789u64);

            // we need the double of number of rounds because we have two inputs
            for _ in 0..num_hashes {
                input_batch.push(MNT6753Fr::rand(&mut rng));
                input_batch.push(MNT6753Fr::rand(&mut rng));
            }

            // Calculate Poseidon Hash for mnt4753 batch evaluation
            let output_vec = (MNT6BatchPoseidonHash::batch_evaluate(&input_batch)).unwrap();

            let mut output_vec_in_place = vec![MNT6753Fr::zero(); num_hashes];
            MNT6BatchPoseidonHash::batch_evaluate_in_place(&mut input_batch[..], &mut output_vec_in_place[..]);

            // =============================================================================
            // Compare results
            for i in 0..num_hashes {
                assert_eq!(output_vec_in_place[i], output_vec[i], "Hash outputs, position {}, for MNT6 are not equal.", i);
            }
        }

        #[test]
        #[should_panic]
        fn test_batch_hash_mnt6_null_elem() {
            let input_batch = Vec::new();
            let output_vec = (MNT6BatchPoseidonHash::batch_evaluate(&input_batch)).unwrap();
            println!("{:?}", output_vec);
        }

        #[test]
        #[should_panic]
        fn test_batch_hash_mnt6_one_elem() {
            let mut input_batch = Vec::new();
            input_batch.push(MNT6753Fr::from_str("1").unwrap());
            let output_vec = (MNT6BatchPoseidonHash::batch_evaluate(&input_batch)).unwrap();
            println!("{:?}", output_vec);
        }

        #[test]
        #[should_panic]
        fn test_batch_hash_mnt6_three_elem() {
            let mut input_batch = Vec::new();
            input_batch.push(MNT6753Fr::from_str("1").unwrap());
            input_batch.push(MNT6753Fr::from_str("2").unwrap());
            input_batch.push(MNT6753Fr::from_str("3").unwrap());
            let output_vec = (MNT6BatchPoseidonHash::batch_evaluate(&input_batch)).unwrap();
            println!("{:?}", output_vec);
        }
    }

    #[cfg(feature = "bn_382")]
    mod bn_382 {
        use super::*;
        use algebra::fields::bn_382::{
            Fr as BN382Fr,
            Fq as BN382Fq,
        };
        use crate::{
            BN382FrPoseidonHash, BN382FrBatchPoseidonHash,
            BN382FqPoseidonHash, BN382FqBatchPoseidonHash,
        };

        #[test]
        fn test_batch_hash_bn382fq() {
            //  the number of hashes to test
            let num_hashes = 1000;

            // the vectors that store random input data
            let mut input_serial = Vec::new();
            let mut input_batch = Vec::new();

            // the random number generator to generate random input data
            let mut rng = XorShiftRng::seed_from_u64(1231275789u64);

            // we need the double of number of rounds because we have two inputs
            for _ in 0..num_hashes {
                let mut pair_elem = Vec::new();
                let elem1 = BN382Fq::rand(&mut rng);
                let elem2 = BN382Fq::rand(&mut rng);
                pair_elem.push(elem1.clone());
                pair_elem.push(elem2.clone());
                input_serial.push(pair_elem);
                input_batch.push(elem1.clone());
                input_batch.push(elem2.clone());
            }

            // =============================================================================
            let mut output = Vec::new();

            input_serial.iter().for_each(|p| {
                let mut digest = BN382FqPoseidonHash::init_constant_length(2, None);
                p.into_iter().for_each(|&f| { digest.update(f); });
                output.push(digest.finalize().unwrap());
            });

            let output_vec = (BN382FqBatchPoseidonHash::batch_evaluate(&input_batch)).unwrap();

            // =============================================================================
            // Compare results
            for i in 0..num_hashes {
                assert_eq!(output[i], output_vec[i], "Hash outputs, position {}, for BN382Fr are not equal.", i);
            }

            // Check with one single hash
            let single_output = BN382FqPoseidonHash::init_constant_length(2, None)
                .update(input_serial[0][0])
                .update(input_serial[0][1])
                .finalize()
                .unwrap();
            let single_batch_output = BN382FqBatchPoseidonHash::batch_evaluate(&input_batch[0..2]);

            assert_eq!(single_output, single_batch_output.unwrap()[0], "Single instance hash outputs are not equal for BN382Fr.");
        }

        #[test]
        fn test_batch_hash_bn382fr() {

            //  the number of hashes to test
            let num_hashes = 1000;

            // the vectors that store random input data
            let mut input_serial = Vec::new();
            let mut input_batch = Vec::new();

            // the random number generator to generate random input data
            let mut rng = XorShiftRng::seed_from_u64(1231275789u64);

            // we need the double of number of rounds because we have two inputs
            for _ in 0..num_hashes {
                let mut pair_elem = Vec::new();
                let elem1 = BN382Fr::rand(&mut rng);
                let elem2 = BN382Fr::rand(&mut rng);
                pair_elem.push(elem1.clone());
                pair_elem.push(elem2.clone());
                input_serial.push(pair_elem);
                input_batch.push(elem1.clone());
                input_batch.push(elem2.clone());
            }

            // =============================================================================
            let mut output = Vec::new();

            input_serial.iter().for_each(|p| {
                let mut digest = BN382FrPoseidonHash::init_constant_length(2, None);
                p.into_iter().for_each(|&f| { digest.update(f); });
                output.push(digest.finalize().unwrap());
            });

            let output_vec = (BN382FrBatchPoseidonHash::batch_evaluate(&input_batch)).unwrap();

            // =============================================================================
            // Compare results
            for i in 0..num_hashes {
                assert_eq!(output[i], output_vec[i], "Hash outputs, position {}, for BN382Fr are not equal.", i);
            }

            // Check with one single hash
            let single_output = BN382FrPoseidonHash::init_constant_length(2, None)
                .update(input_serial[0][0])
                .update(input_serial[0][1])
                .finalize()
                .unwrap();
            let single_batch_output = BN382FrBatchPoseidonHash::batch_evaluate(&input_batch[0..2]);

            assert_eq!(single_output, single_batch_output.unwrap()[0], "Single instance hash outputs are not equal for BN382Fr.");
        }

        #[test]
        fn test_batch_hash_bn382fq_in_place() {
            //  the number of hashes to test
            let num_hashes = 1000;

            // the vectors that store random input data
            let mut input_batch = Vec::new();

            // the random number generator to generate random input data
            let mut rng = XorShiftRng::seed_from_u64(1231275789u64);

            // we need the double of number of rounds because we have two inputs
            for _ in 0..num_hashes {
                input_batch.push(BN382Fq::rand(&mut rng));
                input_batch.push(BN382Fq::rand(&mut rng));
            }

            // Calculate Poseidon Hash for mnt4753 batch evaluation
            let output_vec = (BN382FqBatchPoseidonHash::batch_evaluate(&input_batch)).unwrap();

            let mut output_vec_in_place = vec![BN382Fq::zero(); num_hashes];
            BN382FqBatchPoseidonHash::batch_evaluate_in_place(&mut input_batch[..], &mut output_vec_in_place[..]);

            // =============================================================================
            // Compare results
            for i in 0..num_hashes {
                assert_eq!(output_vec_in_place[i], output_vec[i], "Hash outputs, position {}, for BN382Fq are not equal.", i);
            }
        }

        #[test]
        fn test_batch_hash_bn382fr_in_place() {

            //  the number of hashes to test
            let num_hashes = 1000;

            // the vectors that store random input data
            let mut input_batch = Vec::new();

            // the random number generator to generate random input data
            let mut rng = XorShiftRng::seed_from_u64(1231275789u64);

            // we need the double of number of rounds because we have two inputs
            for _ in 0..num_hashes {
                input_batch.push(BN382Fr::rand(&mut rng));
                input_batch.push(BN382Fr::rand(&mut rng));
            }

            // Calculate Poseidon Hash for mnt4753 batch evaluation
            let output_vec = (BN382FrBatchPoseidonHash::batch_evaluate(&input_batch)).unwrap();

            let mut output_vec_in_place = vec![BN382Fr::zero(); num_hashes];
            BN382FrBatchPoseidonHash::batch_evaluate_in_place(&mut input_batch[..], &mut output_vec_in_place[..]);

            // =============================================================================
            // Compare results
            for i in 0..num_hashes {
                assert_eq!(output_vec_in_place[i], output_vec[i], "Hash outputs, position {}, for BN382Fr are not equal.", i);
            }
        }
    }
}<|MERGE_RESOLUTION|>--- conflicted
+++ resolved
@@ -4,13 +4,8 @@
 use crate::{Error, PoseidonParameters, PoseidonHash, BatchSBox};
 use rayon::prelude::*;
 
-<<<<<<< HEAD
 pub struct PoseidonBatchHash<F: PrimeField, P: PoseidonParameters<Fr = F>, SB: BatchSBox<Field = F, Parameters = P>>
 {
-=======
-/// Batch evaluation for x^{-1}-Poseidon with MDS matrix supporting short Montgomery multiplication.
-pub struct PoseidonBatchHash<F: PrimeField, P: PoseidonParameters<Fr = F>>{
->>>>>>> 349307e6
     _field:      PhantomData<F>,
     _parameters: PhantomData<P>,
     _sbox:       PhantomData<SB>,
@@ -54,16 +49,9 @@
             }
         }
 
-<<<<<<< HEAD
         // Calculate the chunk size to split the state vector
         let cpus = rayon::current_num_threads();
         let chunk_size = (array_length as f64/ cpus as f64).ceil() as usize;
-=======
-        // Apply the S-BOX to each of the elements of the state vector
-        // Use batch inversion
-        let mut w: Vec<P::Fr> = Vec::new();
-        let mut accum_prod = P::Fr::one();
->>>>>>> 349307e6
 
         // apply permutation to different chunks in parallel
         state.par_chunks_mut(chunk_size)
